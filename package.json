{
<<<<<<< HEAD
  "name": "@modelcontextprotocol/sdk",
  "version": "1.18.2",
  "description": "Model Context Protocol implementation for TypeScript",
  "license": "MIT",
  "author": "Anthropic, PBC (https://anthropic.com)",
  "homepage": "https://modelcontextprotocol.io",
  "bugs": "https://github.com/modelcontextprotocol/typescript-sdk/issues",
  "type": "module",
  "repository": {
    "type": "git",
    "url": "git+https://github.com/modelcontextprotocol/typescript-sdk.git"
  },
  "engines": {
    "node": ">=18"
  },
  "keywords": [
    "modelcontextprotocol",
    "mcp"
  ],
  "bin": {
    "backfill-sampling": "./dist/backfillSampling.js",
    "example-local-researcher": "./dist/simpleLocalResearcher.js",
    "example-adventure-game": "./dist/adventureGame.js"
  },
  "exports": {
    ".": {
      "import": "./dist/esm/index.js",
      "require": "./dist/cjs/index.js"
=======
    "name": "@modelcontextprotocol/sdk",
    "version": "1.20.0",
    "description": "Model Context Protocol implementation for TypeScript",
    "license": "MIT",
    "author": "Anthropic, PBC (https://anthropic.com)",
    "homepage": "https://modelcontextprotocol.io",
    "bugs": "https://github.com/modelcontextprotocol/typescript-sdk/issues",
    "type": "module",
    "repository": {
        "type": "git",
        "url": "git+https://github.com/modelcontextprotocol/typescript-sdk.git"
>>>>>>> 0e482dbd
    },
    "engines": {
        "node": ">=18"
    },
    "keywords": [
        "modelcontextprotocol",
        "mcp"
    ],
    "exports": {
        ".": {
            "import": "./dist/esm/index.js",
            "require": "./dist/cjs/index.js"
        },
        "./client": {
            "import": "./dist/esm/client/index.js",
            "require": "./dist/cjs/client/index.js"
        },
        "./server": {
            "import": "./dist/esm/server/index.js",
            "require": "./dist/cjs/server/index.js"
        },
        "./*": {
            "import": "./dist/esm/*",
            "require": "./dist/cjs/*"
        }
    },
    "typesVersions": {
        "*": {
            "*": [
                "./dist/esm/*"
            ]
        }
    },
    "files": [
        "dist"
    ],
    "scripts": {
        "fetch:spec-types": "curl -o spec.types.ts https://raw.githubusercontent.com/modelcontextprotocol/modelcontextprotocol/refs/heads/main/schema/draft/schema.ts",
        "build": "npm run build:esm && npm run build:cjs",
        "build:esm": "mkdir -p dist/esm && echo '{\"type\": \"module\"}' > dist/esm/package.json && tsc -p tsconfig.prod.json",
        "build:esm:w": "npm run build:esm -- -w",
        "build:cjs": "mkdir -p dist/cjs && echo '{\"type\": \"commonjs\"}' > dist/cjs/package.json && tsc -p tsconfig.cjs.json",
        "build:cjs:w": "npm run build:cjs -- -w",
        "examples:simple-server:w": "tsx --watch src/examples/server/simpleStreamableHttp.ts --oauth",
        "prepack": "npm run build:esm && npm run build:cjs",
        "lint": "eslint src/ && prettier --check .",
        "lint:fix": "eslint src/ --fix && prettier --write .",
        "test": "npm run fetch:spec-types && jest",
        "start": "npm run server",
        "server": "tsx watch --clear-screen=false src/cli.ts server",
        "client": "tsx src/cli.ts client"
    },
    "dependencies": {
        "ajv": "^6.12.6",
        "content-type": "^1.0.5",
        "cors": "^2.8.5",
        "cross-spawn": "^7.0.5",
        "eventsource": "^3.0.2",
        "eventsource-parser": "^3.0.0",
        "express": "^5.0.1",
        "express-rate-limit": "^7.5.0",
        "pkce-challenge": "^5.0.0",
        "raw-body": "^3.0.0",
        "zod": "^3.23.8",
        "zod-to-json-schema": "^3.24.1"
    },
    "devDependencies": {
        "@eslint/js": "^9.8.0",
        "@jest-mock/express": "^3.0.0",
        "@types/content-type": "^1.1.8",
        "@types/cors": "^2.8.17",
        "@types/cross-spawn": "^6.0.6",
        "@types/eslint__js": "^8.42.3",
        "@types/eventsource": "^1.1.15",
        "@types/express": "^5.0.0",
        "@types/jest": "^29.5.12",
        "@types/node": "^22.0.2",
        "@types/supertest": "^6.0.2",
        "@types/ws": "^8.5.12",
        "eslint": "^9.8.0",
        "eslint-config-prettier": "^10.1.8",
        "prettier": "3.6.2",
        "jest": "^29.7.0",
        "supertest": "^7.0.0",
        "ts-jest": "^29.2.4",
        "tsx": "^4.16.5",
        "typescript": "^5.5.4",
        "typescript-eslint": "^8.0.0",
        "ws": "^8.18.0"
    },
    "resolutions": {
        "strip-ansi": "6.0.1"
    }
<<<<<<< HEAD
  },
  "files": [
    "dist"
  ],
  "scripts": {
    "prepare": "npm run build",
    "fetch:spec-types": "curl -o spec.types.ts https://raw.githubusercontent.com/modelcontextprotocol/modelcontextprotocol/refs/heads/main/schema/draft/schema.ts",
    "build": "npm run build:esm && npm run build:cjs && npm run build:backfill-sampling && npm run build:example-local-researcher && npm run build:example-adventure-game",
    "build:esm": "mkdir -p dist/esm && echo '{\"type\": \"module\"}' > dist/esm/package.json && tsc -p tsconfig.prod.json",
    "build:esm:w": "npm run build:esm -- -w",
    "build:cjs": "mkdir -p dist/cjs && echo '{\"type\": \"commonjs\"}' > dist/cjs/package.json && tsc -p tsconfig.cjs.json",
    "build:cjs:w": "npm run build:cjs -- -w",
    "examples:simple-server:w": "tsx --watch src/examples/server/simpleStreamableHttp.ts --oauth",
    "examples:local-researcher": "tsx src/examples/backfill/backfillSampling.ts tsx src/examples/server/simpleLocalResearcher.ts",
    "examples:adventure-game": "tsx src/examples/backfill/backfillSampling.ts tsx src/examples/server/adventureGame.ts",
    "build:backfill-sampling": "bun build src/examples/backfill/backfillSampling.ts --outdir=dist --banner '#!/usr/bin/env node' --target=node --minify && shx chmod +x dist/backfillSampling.js",
    "build:example-local-researcher": "bun build src/examples/server/simpleLocalResearcher.ts --outdir=dist --banner '#!/usr/bin/env node' --target=node --minify && shx chmod +x dist/simpleLocalResearcher.js",
    "build:example-adventure-game": "bun build src/examples/server/adventureGame.ts --outdir=dist --banner '#!/usr/bin/env node' --target=node --minify && shx chmod +x dist/adventureGame.js",
    "prepack": "npm run build:esm && npm run build:cjs",
    "lint": "eslint src/",
    "test": "npm run fetch:spec-types && jest",
    "start": "npm run server",
    "server": "tsx watch --clear-screen=false src/cli.ts server",
    "client": "tsx src/cli.ts client"
  },
  "dependencies": {
    "ajv": "^6.12.6",
    "content-type": "^1.0.5",
    "cors": "^2.8.5",
    "cross-spawn": "^7.0.5",
    "eventsource": "^3.0.2",
    "eventsource-parser": "^3.0.0",
    "express": "^5.0.1",
    "express-rate-limit": "^7.5.0",
    "pkce-challenge": "^5.0.0",
    "raw-body": "^3.0.0",
    "zod": "^3.25.0",
    "zod-to-json-schema": "^3.24.1"
  },
  "devDependencies": {
    "@anthropic-ai/sdk": "^0.65.0",
    "@eslint/js": "^9.8.0",
    "@jest-mock/express": "^3.0.0",
    "@types/content-type": "^1.1.8",
    "@types/cors": "^2.8.17",
    "@types/cross-spawn": "^6.0.6",
    "@types/eslint__js": "^8.42.3",
    "@types/eventsource": "^1.1.15",
    "@types/express": "^5.0.0",
    "@types/jest": "^29.5.12",
    "@types/node": "^22.0.2",
    "@types/supertest": "^6.0.2",
    "@types/ws": "^8.5.12",
    "bun": "^1.2.23",
    "eslint": "^9.8.0",
    "jest": "^29.7.0",
    "json-schema-to-zod": "^2.6.1",
    "shx": "^0.4.0",
    "supertest": "^7.0.0",
    "ts-jest": "^29.2.4",
    "tsx": "^4.20.6",
    "typescript": "^5.5.4",
    "typescript-eslint": "^8.0.0",
    "ws": "^8.18.0",
    "zod-from-json-schema": "^0.5.0"
  },
  "resolutions": {
    "strip-ansi": "6.0.1"
  }
=======
>>>>>>> 0e482dbd
}<|MERGE_RESOLUTION|>--- conflicted
+++ resolved
@@ -1,34 +1,4 @@
 {
-<<<<<<< HEAD
-  "name": "@modelcontextprotocol/sdk",
-  "version": "1.18.2",
-  "description": "Model Context Protocol implementation for TypeScript",
-  "license": "MIT",
-  "author": "Anthropic, PBC (https://anthropic.com)",
-  "homepage": "https://modelcontextprotocol.io",
-  "bugs": "https://github.com/modelcontextprotocol/typescript-sdk/issues",
-  "type": "module",
-  "repository": {
-    "type": "git",
-    "url": "git+https://github.com/modelcontextprotocol/typescript-sdk.git"
-  },
-  "engines": {
-    "node": ">=18"
-  },
-  "keywords": [
-    "modelcontextprotocol",
-    "mcp"
-  ],
-  "bin": {
-    "backfill-sampling": "./dist/backfillSampling.js",
-    "example-local-researcher": "./dist/simpleLocalResearcher.js",
-    "example-adventure-game": "./dist/adventureGame.js"
-  },
-  "exports": {
-    ".": {
-      "import": "./dist/esm/index.js",
-      "require": "./dist/cjs/index.js"
-=======
     "name": "@modelcontextprotocol/sdk",
     "version": "1.20.0",
     "description": "Model Context Protocol implementation for TypeScript",
@@ -40,7 +10,6 @@
     "repository": {
         "type": "git",
         "url": "git+https://github.com/modelcontextprotocol/typescript-sdk.git"
->>>>>>> 0e482dbd
     },
     "engines": {
         "node": ">=18"
@@ -49,6 +18,11 @@
         "modelcontextprotocol",
         "mcp"
     ],
+    "bin": {
+        "backfill-sampling": "./dist/backfillSampling.js",
+        "example-local-researcher": "./dist/simpleLocalResearcher.js",
+        "example-adventure-game": "./dist/adventureGame.js"
+    },
     "exports": {
         ".": {
             "import": "./dist/esm/index.js",
@@ -79,12 +53,18 @@
     ],
     "scripts": {
         "fetch:spec-types": "curl -o spec.types.ts https://raw.githubusercontent.com/modelcontextprotocol/modelcontextprotocol/refs/heads/main/schema/draft/schema.ts",
-        "build": "npm run build:esm && npm run build:cjs",
+        "prepare": "npm run build",
+        "build": "npm run build:esm && npm run build:cjs && npm run build:backfill-sampling && npm run build:example-local-researcher && npm run build:example-adventure-game",
         "build:esm": "mkdir -p dist/esm && echo '{\"type\": \"module\"}' > dist/esm/package.json && tsc -p tsconfig.prod.json",
         "build:esm:w": "npm run build:esm -- -w",
         "build:cjs": "mkdir -p dist/cjs && echo '{\"type\": \"commonjs\"}' > dist/cjs/package.json && tsc -p tsconfig.cjs.json",
         "build:cjs:w": "npm run build:cjs -- -w",
         "examples:simple-server:w": "tsx --watch src/examples/server/simpleStreamableHttp.ts --oauth",
+        "examples:local-researcher": "tsx src/examples/backfill/backfillSampling.ts tsx src/examples/server/simpleLocalResearcher.ts",
+        "examples:adventure-game": "tsx src/examples/backfill/backfillSampling.ts tsx src/examples/server/adventureGame.ts",
+        "build:backfill-sampling": "bun build src/examples/backfill/backfillSampling.ts --outdir=dist --banner '#!/usr/bin/env node' --target=node --minify && shx chmod +x dist/backfillSampling.js",
+        "build:example-local-researcher": "bun build src/examples/server/simpleLocalResearcher.ts --outdir=dist --banner '#!/usr/bin/env node' --target=node --minify && shx chmod +x dist/simpleLocalResearcher.js",
+        "build:example-adventure-game": "bun build src/examples/server/adventureGame.ts --outdir=dist --banner '#!/usr/bin/env node' --target=node --minify && shx chmod +x dist/adventureGame.js",
         "prepack": "npm run build:esm && npm run build:cjs",
         "lint": "eslint src/ && prettier --check .",
         "lint:fix": "eslint src/ --fix && prettier --write .",
@@ -105,9 +85,11 @@
         "pkce-challenge": "^5.0.0",
         "raw-body": "^3.0.0",
         "zod": "^3.23.8",
+        "zod-from-json-schema": "^0.5.0",
         "zod-to-json-schema": "^3.24.1"
     },
     "devDependencies": {
+        "@anthropic-ai/sdk": "^0.66.0",
         "@eslint/js": "^9.8.0",
         "@jest-mock/express": "^3.0.0",
         "@types/content-type": "^1.1.8",
@@ -120,10 +102,12 @@
         "@types/node": "^22.0.2",
         "@types/supertest": "^6.0.2",
         "@types/ws": "^8.5.12",
+        "bun": "^1.3.0",
         "eslint": "^9.8.0",
         "eslint-config-prettier": "^10.1.8",
+        "jest": "^29.7.0",
         "prettier": "3.6.2",
-        "jest": "^29.7.0",
+        "shx": "^0.4.0",
         "supertest": "^7.0.0",
         "ts-jest": "^29.2.4",
         "tsx": "^4.16.5",
@@ -134,76 +118,4 @@
     "resolutions": {
         "strip-ansi": "6.0.1"
     }
-<<<<<<< HEAD
-  },
-  "files": [
-    "dist"
-  ],
-  "scripts": {
-    "prepare": "npm run build",
-    "fetch:spec-types": "curl -o spec.types.ts https://raw.githubusercontent.com/modelcontextprotocol/modelcontextprotocol/refs/heads/main/schema/draft/schema.ts",
-    "build": "npm run build:esm && npm run build:cjs && npm run build:backfill-sampling && npm run build:example-local-researcher && npm run build:example-adventure-game",
-    "build:esm": "mkdir -p dist/esm && echo '{\"type\": \"module\"}' > dist/esm/package.json && tsc -p tsconfig.prod.json",
-    "build:esm:w": "npm run build:esm -- -w",
-    "build:cjs": "mkdir -p dist/cjs && echo '{\"type\": \"commonjs\"}' > dist/cjs/package.json && tsc -p tsconfig.cjs.json",
-    "build:cjs:w": "npm run build:cjs -- -w",
-    "examples:simple-server:w": "tsx --watch src/examples/server/simpleStreamableHttp.ts --oauth",
-    "examples:local-researcher": "tsx src/examples/backfill/backfillSampling.ts tsx src/examples/server/simpleLocalResearcher.ts",
-    "examples:adventure-game": "tsx src/examples/backfill/backfillSampling.ts tsx src/examples/server/adventureGame.ts",
-    "build:backfill-sampling": "bun build src/examples/backfill/backfillSampling.ts --outdir=dist --banner '#!/usr/bin/env node' --target=node --minify && shx chmod +x dist/backfillSampling.js",
-    "build:example-local-researcher": "bun build src/examples/server/simpleLocalResearcher.ts --outdir=dist --banner '#!/usr/bin/env node' --target=node --minify && shx chmod +x dist/simpleLocalResearcher.js",
-    "build:example-adventure-game": "bun build src/examples/server/adventureGame.ts --outdir=dist --banner '#!/usr/bin/env node' --target=node --minify && shx chmod +x dist/adventureGame.js",
-    "prepack": "npm run build:esm && npm run build:cjs",
-    "lint": "eslint src/",
-    "test": "npm run fetch:spec-types && jest",
-    "start": "npm run server",
-    "server": "tsx watch --clear-screen=false src/cli.ts server",
-    "client": "tsx src/cli.ts client"
-  },
-  "dependencies": {
-    "ajv": "^6.12.6",
-    "content-type": "^1.0.5",
-    "cors": "^2.8.5",
-    "cross-spawn": "^7.0.5",
-    "eventsource": "^3.0.2",
-    "eventsource-parser": "^3.0.0",
-    "express": "^5.0.1",
-    "express-rate-limit": "^7.5.0",
-    "pkce-challenge": "^5.0.0",
-    "raw-body": "^3.0.0",
-    "zod": "^3.25.0",
-    "zod-to-json-schema": "^3.24.1"
-  },
-  "devDependencies": {
-    "@anthropic-ai/sdk": "^0.65.0",
-    "@eslint/js": "^9.8.0",
-    "@jest-mock/express": "^3.0.0",
-    "@types/content-type": "^1.1.8",
-    "@types/cors": "^2.8.17",
-    "@types/cross-spawn": "^6.0.6",
-    "@types/eslint__js": "^8.42.3",
-    "@types/eventsource": "^1.1.15",
-    "@types/express": "^5.0.0",
-    "@types/jest": "^29.5.12",
-    "@types/node": "^22.0.2",
-    "@types/supertest": "^6.0.2",
-    "@types/ws": "^8.5.12",
-    "bun": "^1.2.23",
-    "eslint": "^9.8.0",
-    "jest": "^29.7.0",
-    "json-schema-to-zod": "^2.6.1",
-    "shx": "^0.4.0",
-    "supertest": "^7.0.0",
-    "ts-jest": "^29.2.4",
-    "tsx": "^4.20.6",
-    "typescript": "^5.5.4",
-    "typescript-eslint": "^8.0.0",
-    "ws": "^8.18.0",
-    "zod-from-json-schema": "^0.5.0"
-  },
-  "resolutions": {
-    "strip-ansi": "6.0.1"
-  }
-=======
->>>>>>> 0e482dbd
 }
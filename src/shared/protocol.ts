import { AnySchema, AnyObjectSchema, SchemaOutput, safeParse } from '../server/zod-compat.js';
import {
    CancelledNotificationSchema,
    ClientCapabilities,
    CreateTaskResultSchema,
    ErrorCode,
    GetTaskRequest,
    GetTaskRequestSchema,
    GetTaskResultSchema,
    GetTaskPayloadRequest,
    GetTaskPayloadRequestSchema,
    ListTasksRequestSchema,
    ListTasksResultSchema,
    CancelTaskRequestSchema,
    CancelTaskResultSchema,
    isJSONRPCError,
    isJSONRPCRequest,
    isJSONRPCResponse,
    isJSONRPCNotification,
    JSONRPCError,
    JSONRPCNotification,
    JSONRPCRequest,
    JSONRPCResponse,
    McpError,
    Notification,
    PingRequestSchema,
    Progress,
    ProgressNotification,
    ProgressNotificationSchema,
    RELATED_TASK_META_KEY,
    Request,
    RequestId,
    Result,
    ServerCapabilities,
    RequestMeta,
    MessageExtraInfo,
    RequestInfo,
    GetTaskResult,
    TaskCreationParams,
    RelatedTaskMetadata,
    CancelledNotification,
    Task,
    TaskStatusNotification,
    TaskStatusNotificationSchema
} from '../types.js';
import { Transport, TransportSendOptions } from './transport.js';
import { AuthInfo } from '../server/auth/types.js';
<<<<<<< HEAD
import { isTerminal, TaskStore } from './task.js';
import { ResponseMessage } from './responseMessage.js';

/**
 * Represents a message queued for side-channel delivery via tasks/result.
 */
export interface QueuedMessage {
    /** Type of message */
    type: 'request' | 'notification';
    /** The actual JSONRPC message */
    message: JSONRPCRequest | JSONRPCNotification;
    /** When it was queued */
    timestamp: number;
    /** For requests: resolver to call when response is received */
    responseResolver?: (response: JSONRPCResponse | Error) => void;
    /** For requests: the original request ID for response routing */
    originalRequestId?: RequestId;
}

/**
 * A per-task FIFO queue for server-initiated messages that will be delivered
 * through the tasks/result response stream.
 */
export class TaskMessageQueue {
    private messages: QueuedMessage[] = [];

    /**
     * Adds a message to the end of the queue.
     * @param message The message to enqueue
     */
    enqueue(message: QueuedMessage): void {
        this.messages.push(message);
    }

    /**
     * Removes and returns the first message from the queue.
     * @returns The first message, or undefined if the queue is empty
     */
    dequeue(): QueuedMessage | undefined {
        return this.messages.shift();
    }

    /**
     * Removes and returns all messages from the queue.
     * @returns Array of all messages that were in the queue
     */
    dequeueAll(): QueuedMessage[] {
        const allMessages = this.messages;
        this.messages = [];
        return allMessages;
    }

    /**
     * Removes all messages from the queue.
     */
    clear(): void {
        this.messages = [];
    }

    /**
     * Returns the number of messages in the queue.
     */
    size(): number {
        return this.messages.length;
    }

    /**
     * Checks if the queue is empty.
     */
    isEmpty(): boolean {
        return this.messages.length === 0;
    }
}
=======
import { getMethodLiteral, parseWithCompat } from '../server/zod-json-schema-compat.js';
>>>>>>> 0c1cbf0d

/**
 * Callback for progress notifications.
 */
export type ProgressCallback = (progress: Progress) => void;

/**
 * Additional initialization options.
 */
export type ProtocolOptions = {
    /**
     * Whether to restrict emitted requests to only those that the remote side has indicated that they can handle, through their advertised capabilities.
     *
     * Note that this DOES NOT affect checking of _local_ side capabilities, as it is considered a logic error to mis-specify those.
     *
     * Currently this defaults to false, for backwards compatibility with SDK versions that did not advertise capabilities correctly. In future, this will default to true.
     */
    enforceStrictCapabilities?: boolean;
    /**
     * An array of notification method names that should be automatically debounced.
     * Any notifications with a method in this list will be coalesced if they
     * occur in the same tick of the event loop.
     * e.g., ['notifications/tools/list_changed']
     */
    debouncedNotificationMethods?: string[];
    /**
     * Optional task storage implementation. If provided, enables task-related request handlers
     * and provides task storage capabilities to request handlers.
     */
    taskStore?: TaskStore;
    /**
     * Default polling interval (in milliseconds) for task status checks when no pollInterval
     * is provided by the server. Defaults to 5000ms if not specified.
     */
    defaultTaskPollInterval?: number;
    /**
     * Maximum number of messages that can be queued per task for side-channel delivery.
     * If undefined, the queue size is unbounded.
     * When the limit is exceeded, the task will be transitioned to failed status.
     */
    maxTaskQueueSize?: number;
};

/**
 * The default request timeout, in miliseconds.
 */
export const DEFAULT_REQUEST_TIMEOUT_MSEC = 60000;

/**
 * Options that can be given per request.
 */
export type RequestOptions = {
    /**
     * If set, requests progress notifications from the remote end (if supported). When progress notifications are received, this callback will be invoked.
     *
     * For task-augmented requests: progress notifications continue after CreateTaskResult is returned and stop automatically when the task reaches a terminal status.
     */
    onprogress?: ProgressCallback;

    /**
     * Can be used to cancel an in-flight request. This will cause an AbortError to be raised from request().
     */
    signal?: AbortSignal;

    /**
     * A timeout (in milliseconds) for this request. If exceeded, an McpError with code `RequestTimeout` will be raised from request().
     *
     * If not specified, `DEFAULT_REQUEST_TIMEOUT_MSEC` will be used as the timeout.
     */
    timeout?: number;

    /**
     * If true, receiving a progress notification will reset the request timeout.
     * This is useful for long-running operations that send periodic progress updates.
     * Default: false
     */
    resetTimeoutOnProgress?: boolean;

    /**
     * Maximum total time (in milliseconds) to wait for a response.
     * If exceeded, an McpError with code `RequestTimeout` will be raised, regardless of progress notifications.
     * If not specified, there is no maximum total timeout.
     */
    maxTotalTimeout?: number;

    /**
     * If provided, augments the request with task creation parameters to enable call-now, fetch-later execution patterns.
     */
    task?: TaskCreationParams;

    /**
     * If provided, associates this request with a related task.
     */
    relatedTask?: RelatedTaskMetadata;
} & TransportSendOptions;

/**
 * Options that can be given per notification.
 */
export type NotificationOptions = {
    /**
     * May be used to indicate to the transport which incoming request to associate this outgoing notification with.
     */
    relatedRequestId?: RequestId;

    /**
     * If provided, associates this notification with a related task.
     */
    relatedTask?: RelatedTaskMetadata;
};

/**
 * Options that can be given per request.
 */
// relatedTask is excluded as the SDK controls if this is sent according to if the source is a task.
export type TaskRequestOptions = Omit<RequestOptions, 'relatedTask'>;

/**
 * Request-scoped TaskStore interface.
 */
export interface RequestTaskStore {
    /**
     * Creates a new task with the given creation parameters.
     * The implementation generates a unique taskId and createdAt timestamp.
     *
     * @param taskParams - The task creation parameters from the request (ttl, pollInterval)
     * @param requestId - The JSON-RPC request ID
     * @param request - The original request that triggered task creation
     * @returns The task state including generated taskId, createdAt timestamp, status, ttl, pollInterval, and optional statusMessage
     */
    createTask(taskParams: TaskCreationParams, requestId: RequestId, request: Request): Promise<Task>;

    /**
     * Gets the current status of a task.
     *
     * @param taskId - The task identifier
     * @returns The task state including status, ttl, pollInterval, and optional statusMessage
     */
    getTask(taskId: string): Promise<Task>;

    /**
     * Stores the result of a task and sets its final status.
     *
     * @param taskId - The task identifier
     * @param status - The final status: 'completed' for success, 'failed' for errors
     * @param result - The result to store
     */
    storeTaskResult(taskId: string, status: 'completed' | 'failed', result: Result): Promise<void>;

    /**
     * Retrieves the stored result of a task.
     *
     * @param taskId - The task identifier
     * @returns The stored result
     */
    getTaskResult(taskId: string): Promise<Result>;

    /**
     * Updates a task's status (e.g., to 'cancelled', 'failed', 'completed').
     *
     * @param taskId - The task identifier
     * @param status - The new status
     * @param statusMessage - Optional diagnostic message for failed tasks or other status information
     */
    updateTaskStatus(taskId: string, status: Task['status'], statusMessage?: string): Promise<void>;

    /**
     * Lists tasks, optionally starting from a pagination cursor.
     *
     * @param cursor - Optional cursor for pagination
     * @returns An object containing the tasks array and an optional nextCursor
     */
    listTasks(cursor?: string): Promise<{ tasks: Task[]; nextCursor?: string }>;
}

/**
 * Extra data given to request handlers.
 */
export type RequestHandlerExtra<SendRequestT extends Request, SendNotificationT extends Notification> = {
    /**
     * An abort signal used to communicate if the request was cancelled from the sender's side.
     */
    signal: AbortSignal;

    /**
     * Information about a validated access token, provided to request handlers.
     */
    authInfo?: AuthInfo;

    /**
     * The session ID from the transport, if available.
     */
    sessionId?: string;

    /**
     * Metadata from the original request.
     */
    _meta?: RequestMeta;

    /**
     * The JSON-RPC ID of the request being handled.
     * This can be useful for tracking or logging purposes.
     */
    requestId: RequestId;

    taskId?: string;

    taskStore?: RequestTaskStore;

    taskRequestedTtl?: number | null;

    /**
     * The original HTTP request.
     */
    requestInfo?: RequestInfo;

    /**
     * Sends a notification that relates to the current request being handled.
     *
     * This is used by certain transports to correctly associate related messages.
     */
    sendNotification: (notification: SendNotificationT) => Promise<void>;

    /**
     * Sends a request that relates to the current request being handled.
     *
     * This is used by certain transports to correctly associate related messages.
     */
<<<<<<< HEAD
    sendRequest: <U extends ZodType<Result>>(request: SendRequestT, resultSchema: U, options?: TaskRequestOptions) => Promise<z.infer<U>>;
=======
    sendRequest: <U extends AnySchema>(request: SendRequestT, resultSchema: U, options?: RequestOptions) => Promise<SchemaOutput<U>>;
>>>>>>> 0c1cbf0d
};

/**
 * Information about a request's timeout state
 */
type TimeoutInfo = {
    timeoutId: ReturnType<typeof setTimeout>;
    startTime: number;
    timeout: number;
    maxTotalTimeout?: number;
    resetTimeoutOnProgress: boolean;
    onTimeout: () => void;
};

/**
 * Implements MCP protocol framing on top of a pluggable transport, including
 * features like request/response linking, notifications, and progress.
 */
export abstract class Protocol<SendRequestT extends Request, SendNotificationT extends Notification, SendResultT extends Result> {
    private _transport?: Transport;
    private _requestMessageId = 0;
    private _requestHandlers: Map<
        string,
        (request: JSONRPCRequest, extra: RequestHandlerExtra<SendRequestT, SendNotificationT>) => Promise<SendResultT>
    > = new Map();
    private _requestHandlerAbortControllers: Map<RequestId, AbortController> = new Map();
    private _notificationHandlers: Map<string, (notification: JSONRPCNotification) => Promise<void>> = new Map();
    private _responseHandlers: Map<number, (response: JSONRPCResponse | Error) => void> = new Map();
    private _progressHandlers: Map<number, ProgressCallback> = new Map();
    private _timeoutInfo: Map<number, TimeoutInfo> = new Map();
    private _pendingDebouncedNotifications = new Set<string>();

    // Maps task IDs to progress tokens to keep handlers alive after CreateTaskResult
    private _taskProgressTokens: Map<string, number> = new Map();

    private _taskStore?: TaskStore;

    // Task message queues for side-channel delivery
    private _taskMessageQueues: Map<string, TaskMessageQueue> = new Map();
    private _taskResultWaiters: Map<string, Array<() => void>> = new Map();
    private _requestResolvers: Map<RequestId, (response: JSONRPCResponse | Error) => void> = new Map();

    /**
     * Callback for when the connection is closed for any reason.
     *
     * This is invoked when close() is called as well.
     */
    onclose?: () => void;

    /**
     * Callback for when an error occurs.
     *
     * Note that errors are not necessarily fatal; they are used for reporting any kind of exceptional condition out of band.
     */
    onerror?: (error: Error) => void;

    /**
     * A handler to invoke for any request types that do not have their own handler installed.
     */
    fallbackRequestHandler?: (request: JSONRPCRequest, extra: RequestHandlerExtra<SendRequestT, SendNotificationT>) => Promise<SendResultT>;

    /**
     * A handler to invoke for any notification types that do not have their own handler installed.
     */
    fallbackNotificationHandler?: (notification: Notification) => Promise<void>;

    constructor(private _options?: ProtocolOptions) {
        this.setNotificationHandler(CancelledNotificationSchema, notification => {
            this._oncancel(notification);
        });

        this.setNotificationHandler(ProgressNotificationSchema, notification => {
            this._onprogress(notification as unknown as ProgressNotification);
        });

        this.setRequestHandler(
            PingRequestSchema,
            // Automatic pong by default.
            _request => ({}) as SendResultT
        );

        // Install task handlers if TaskStore is provided
        this._taskStore = _options?.taskStore;
        if (this._taskStore) {
            this.setRequestHandler(GetTaskRequestSchema, async (request, extra) => {
                const task = await this._taskStore!.getTask(request.params.taskId, extra.sessionId);
                if (!task) {
                    throw new McpError(ErrorCode.InvalidParams, 'Failed to retrieve task: Task not found');
                }

                // Per spec: tasks/get responses SHALL NOT include related-task metadata
                // as the taskId parameter is the source of truth
                // @ts-expect-error SendResultT cannot contain GetTaskResult, but we include it in our derived types everywhere else
                return {
                    ...task
                } as SendResultT;
            });

            this.setRequestHandler(GetTaskPayloadRequestSchema, async (request, extra) => {
                const handleTaskResult = async (): Promise<SendResultT> => {
                    const taskId = request.params.taskId;
                    const queue = this._taskMessageQueues.get(taskId);

                    // Deliver queued messages
                    if (queue && !queue.isEmpty()) {
                        while (!queue.isEmpty()) {
                            const queuedMessage = queue.dequeue()!;

                            // Strip relatedTask metadata when dequeuing for delivery
                            // The metadata was used for queuing, but shouldn't be sent to the client
                            const messageToSend = { ...queuedMessage.message };
                            if (messageToSend.params?._meta?.[RELATED_TASK_META_KEY]) {
                                const metaCopy = { ...messageToSend.params._meta };
                                delete metaCopy[RELATED_TASK_META_KEY];
                                messageToSend.params = {
                                    ...messageToSend.params,
                                    _meta: metaCopy
                                };
                            }

                            // Send the message on the response stream by passing the relatedRequestId
                            // This tells the transport to write the message to the tasks/result response stream
                            await this._transport?.send(messageToSend, { relatedRequestId: extra.requestId });

                            // If it was a request, wait for the response before delivering the next message
                            if (queuedMessage.type === 'request' && queuedMessage.responseResolver) {
                                // Wait for response before continuing to next message
                                await new Promise<void>((resolve, reject) => {
                                    const originalResolver = queuedMessage.responseResolver!;
                                    const wrappedResolver = (response: JSONRPCResponse | Error) => {
                                        // First, deliver the response to the task handler
                                        originalResolver(response);
                                        // Then, signal that we can continue delivering messages
                                        if (response instanceof Error) {
                                            reject(response);
                                        } else {
                                            resolve();
                                        }
                                    };
                                    // Replace the resolver so _onresponse calls our wrapped version
                                    if (queuedMessage.originalRequestId !== undefined) {
                                        this._requestResolvers.set(queuedMessage.originalRequestId, wrappedResolver);
                                    }
                                });
                            }
                        }
                    }

                    // Now check task status
                    const task = await this._taskStore!.getTask(taskId, extra.sessionId);
                    if (!task) {
                        throw new McpError(ErrorCode.InvalidParams, `Task not found: ${taskId}`);
                    }

                    // Block if task is not terminal and no messages to deliver
                    if (!isTerminal(task.status) && (!queue || queue.isEmpty())) {
                        // Wait for status change or new messages
                        await this._waitForTaskUpdate(taskId, extra.signal);

                        // After waking up, recursively call to deliver any new messages or result
                        return await handleTaskResult();
                    }

                    // If task is terminal, return the result
                    if (isTerminal(task.status)) {
                        const result = await this._taskStore!.getTaskResult(taskId, extra.sessionId);

                        this._clearTaskQueue(taskId);

                        return {
                            ...result,
                            _meta: {
                                ...result._meta,
                                [RELATED_TASK_META_KEY]: {
                                    taskId: taskId
                                }
                            }
                        } as SendResultT;
                    }

                    return await handleTaskResult();
                };

                return await handleTaskResult();
            });

            this.setRequestHandler(ListTasksRequestSchema, async (request, extra) => {
                try {
                    const { tasks, nextCursor } = await this._taskStore!.listTasks(request.params?.cursor, extra.sessionId);
                    // @ts-expect-error SendResultT cannot contain ListTasksResult, but we include it in our derived types everywhere else
                    return {
                        tasks,
                        nextCursor,
                        _meta: {}
                    } as SendResultT;
                } catch (error) {
                    throw new McpError(
                        ErrorCode.InvalidParams,
                        `Failed to list tasks: ${error instanceof Error ? error.message : String(error)}`
                    );
                }
            });

            this.setRequestHandler(CancelTaskRequestSchema, async (request, extra) => {
                try {
                    // Get the current task to check if it's in a terminal state, in case the implementation is not atomic
                    const task = await this._taskStore!.getTask(request.params.taskId, extra.sessionId);

                    if (!task) {
                        throw new McpError(ErrorCode.InvalidParams, `Task not found: ${request.params.taskId}`);
                    }

                    // Reject cancellation of terminal tasks
                    if (isTerminal(task.status)) {
                        throw new McpError(ErrorCode.InvalidParams, `Cannot cancel task in terminal status: ${task.status}`);
                    }

                    await this._taskStore!.updateTaskStatus(
                        request.params.taskId,
                        'cancelled',
                        'Client cancelled task execution.',
                        extra.sessionId
                    );

                    this._clearTaskQueue(request.params.taskId);

                    return {
                        _meta: {}
                    } as SendResultT;
                } catch (error) {
                    // Re-throw McpError as-is
                    if (error instanceof McpError) {
                        throw error;
                    }
                    throw new McpError(
                        ErrorCode.InvalidRequest,
                        `Failed to cancel task: ${error instanceof Error ? error.message : String(error)}`
                    );
                }
            });
        }
    }

    private async _oncancel(notification: CancelledNotification): Promise<void> {
        // Handle request cancellation
        const controller = this._requestHandlerAbortControllers.get(notification.params.requestId);
        controller?.abort(notification.params.reason);
    }

    private _setupTimeout(
        messageId: number,
        timeout: number,
        maxTotalTimeout: number | undefined,
        onTimeout: () => void,
        resetTimeoutOnProgress: boolean = false
    ) {
        this._timeoutInfo.set(messageId, {
            timeoutId: setTimeout(onTimeout, timeout),
            startTime: Date.now(),
            timeout,
            maxTotalTimeout,
            resetTimeoutOnProgress,
            onTimeout
        });
    }

    private _resetTimeout(messageId: number): boolean {
        const info = this._timeoutInfo.get(messageId);
        if (!info) return false;

        const totalElapsed = Date.now() - info.startTime;
        if (info.maxTotalTimeout && totalElapsed >= info.maxTotalTimeout) {
            this._timeoutInfo.delete(messageId);
            throw McpError.fromError(ErrorCode.RequestTimeout, 'Maximum total timeout exceeded', {
                maxTotalTimeout: info.maxTotalTimeout,
                totalElapsed
            });
        }

        clearTimeout(info.timeoutId);
        info.timeoutId = setTimeout(info.onTimeout, info.timeout);
        return true;
    }

    private _cleanupTimeout(messageId: number) {
        const info = this._timeoutInfo.get(messageId);
        if (info) {
            clearTimeout(info.timeoutId);
            this._timeoutInfo.delete(messageId);
        }
    }

    /**
     * Attaches to the given transport, starts it, and starts listening for messages.
     *
     * The Protocol object assumes ownership of the Transport, replacing any callbacks that have already been set, and expects that it is the only user of the Transport instance going forward.
     */
    async connect(transport: Transport): Promise<void> {
        this._transport = transport;
        const _onclose = this.transport?.onclose;
        this._transport.onclose = () => {
            _onclose?.();
            this._onclose();
        };

        const _onerror = this.transport?.onerror;
        this._transport.onerror = (error: Error) => {
            _onerror?.(error);
            this._onerror(error);
        };

        const _onmessage = this._transport?.onmessage;
        this._transport.onmessage = (message, extra) => {
            _onmessage?.(message, extra);
            if (isJSONRPCResponse(message) || isJSONRPCError(message)) {
                this._onresponse(message);
            } else if (isJSONRPCRequest(message)) {
                this._onrequest(message, extra);
            } else if (isJSONRPCNotification(message)) {
                this._onnotification(message);
            } else {
                this._onerror(new Error(`Unknown message type: ${JSON.stringify(message)}`));
            }
        };

        await this._transport.start();
    }

    private _onclose(): void {
        const responseHandlers = this._responseHandlers;
        this._responseHandlers = new Map();
        this._progressHandlers.clear();
        this._taskProgressTokens.clear();
        this._pendingDebouncedNotifications.clear();

        const error = new McpError(ErrorCode.ConnectionClosed, 'Connection closed');

        this._transport = undefined;
        this.onclose?.();

<<<<<<< HEAD
=======
        const error = McpError.fromError(ErrorCode.ConnectionClosed, 'Connection closed');
>>>>>>> 0c1cbf0d
        for (const handler of responseHandlers.values()) {
            handler(error);
        }
    }

    private _onerror(error: Error): void {
        this.onerror?.(error);
    }

    private _onnotification(notification: JSONRPCNotification): void {
        const handler = this._notificationHandlers.get(notification.method) ?? this.fallbackNotificationHandler;

        // Ignore notifications not being subscribed to.
        if (handler === undefined) {
            return;
        }

        // Starting with Promise.resolve() puts any synchronous errors into the monad as well.
        Promise.resolve()
            .then(() => handler(notification))
            .catch(error => this._onerror(new Error(`Uncaught error in notification handler: ${error}`)));
    }

    private _onrequest(request: JSONRPCRequest, extra?: MessageExtraInfo): void {
        const handler = this._requestHandlers.get(request.method) ?? this.fallbackRequestHandler;

        // Capture the current transport at request time to ensure responses go to the correct client
        const capturedTransport = this._transport;

        if (handler === undefined) {
            capturedTransport
                ?.send({
                    jsonrpc: '2.0',
                    id: request.id,
                    error: {
                        code: ErrorCode.MethodNotFound,
                        message: 'Method not found'
                    }
                })
                .catch(error => this._onerror(new Error(`Failed to send an error response: ${error}`)));
            return;
        }

        const abortController = new AbortController();
        this._requestHandlerAbortControllers.set(request.id, abortController);

        const taskCreationParams = request.params?.task;
        const taskStore = this._taskStore ? this.requestTaskStore(request, capturedTransport?.sessionId) : undefined;

        // Extract taskId from request metadata if present
        const relatedTaskId = request.params?._meta?.[RELATED_TASK_META_KEY]?.taskId;

        const fullExtra: RequestHandlerExtra<SendRequestT, SendNotificationT> = {
            signal: abortController.signal,
            sessionId: capturedTransport?.sessionId,
            _meta: request.params?._meta,
            sendNotification: async notification => {
                // Include related-task metadata if this request is part of a task
                const notificationOptions: NotificationOptions = { relatedRequestId: request.id };
                if (relatedTaskId) {
                    notificationOptions.relatedTask = { taskId: relatedTaskId };
                }
                await this.notification(notification, notificationOptions);
            },
            sendRequest: async (r, resultSchema, options?) => {
                // Include related-task metadata if this request is part of a task
                const requestOptions: RequestOptions = { ...options, relatedRequestId: request.id };
                if (relatedTaskId && !requestOptions.relatedTask) {
                    requestOptions.relatedTask = { taskId: relatedTaskId };
                }
                return await this.request(r, resultSchema, requestOptions);
            },
            authInfo: extra?.authInfo,
            requestId: request.id,
            requestInfo: extra?.requestInfo,
            taskId: relatedTaskId,
            taskStore: taskStore,
            taskRequestedTtl: taskCreationParams?.ttl
        };

        // Starting with Promise.resolve() puts any synchronous errors into the monad as well.
        Promise.resolve()
            .then(() => {
                // If this request asked for task creation, check capability first
                if (taskCreationParams) {
                    // Check if the request method supports task creation
                    this.assertTaskHandlerCapability(request.method);
                }
            })
            .then(() => handler(request, fullExtra))
            .then(
                async result => {
                    if (abortController.signal.aborted) {
                        // Request was cancelled
                        return;
                    }

                    // Send the response
                    await capturedTransport?.send({
                        result,
                        jsonrpc: '2.0',
                        id: request.id
                    });
                },
                async error => {
                    if (abortController.signal.aborted) {
                        // Request was cancelled
                        return;
                    }

                    return capturedTransport?.send({
                        jsonrpc: '2.0',
                        id: request.id,
                        error: {
                            code: Number.isSafeInteger(error['code']) ? error['code'] : ErrorCode.InternalError,
                            message: error.message ?? 'Internal error',
                            ...(error['data'] !== undefined && { data: error['data'] })
                        }
                    });
                }
            )
            .catch(error => this._onerror(new Error(`Failed to send response: ${error}`)))
            .finally(() => {
                this._requestHandlerAbortControllers.delete(request.id);
            });
    }

    private _onprogress(notification: ProgressNotification): void {
        const { progressToken, ...params } = notification.params;
        const messageId = Number(progressToken);

        const handler = this._progressHandlers.get(messageId);
        if (!handler) {
            this._onerror(new Error(`Received a progress notification for an unknown token: ${JSON.stringify(notification)}`));
            return;
        }

        const responseHandler = this._responseHandlers.get(messageId);
        const timeoutInfo = this._timeoutInfo.get(messageId);

        if (timeoutInfo && responseHandler && timeoutInfo.resetTimeoutOnProgress) {
            try {
                this._resetTimeout(messageId);
            } catch (error) {
                // Clean up if maxTotalTimeout was exceeded
                this._responseHandlers.delete(messageId);
                this._progressHandlers.delete(messageId);
                this._cleanupTimeout(messageId);
                responseHandler(error as Error);
                return;
            }
        }

        handler(params);
    }

    private _onresponse(response: JSONRPCResponse | JSONRPCError): void {
        const messageId = Number(response.id);

        // Check if this is a response to a queued request
        const resolver = this._requestResolvers.get(messageId);
        if (resolver) {
            this._requestResolvers.delete(messageId);
            if (isJSONRPCResponse(response)) {
                resolver(response);
            } else {
                const error = new McpError(response.error.code, response.error.message, response.error.data);
                resolver(error);
            }
            return;
        }

        const handler = this._responseHandlers.get(messageId);
        if (handler === undefined) {
            this._onerror(new Error(`Received a response for an unknown message ID: ${JSON.stringify(response)}`));
            return;
        }

        this._responseHandlers.delete(messageId);
        this._cleanupTimeout(messageId);

        // Keep progress handler alive for CreateTaskResult responses
        let isTaskResponse = false;
        if (isJSONRPCResponse(response) && response.result && typeof response.result === 'object') {
            const result = response.result as Record<string, unknown>;
            if (result.task && typeof result.task === 'object') {
                const task = result.task as Record<string, unknown>;
                if (typeof task.taskId === 'string') {
                    isTaskResponse = true;
                    this._taskProgressTokens.set(task.taskId, messageId);
                }
            }
        }

        if (!isTaskResponse) {
            this._progressHandlers.delete(messageId);
        }

        if (isJSONRPCResponse(response)) {
            handler(response);
        } else {
            const error = McpError.fromError(response.error.code, response.error.message, response.error.data);
            handler(error);
        }
    }

    get transport(): Transport | undefined {
        return this._transport;
    }

    /**
     * Closes the connection.
     */
    async close(): Promise<void> {
        await this._transport?.close();
    }

    /**
     * A method to check if a capability is supported by the remote side, for the given method to be called.
     *
     * This should be implemented by subclasses.
     */
    protected abstract assertCapabilityForMethod(method: SendRequestT['method']): void;

    /**
     * A method to check if a notification is supported by the local side, for the given method to be sent.
     *
     * This should be implemented by subclasses.
     */
    protected abstract assertNotificationCapability(method: SendNotificationT['method']): void;

    /**
     * A method to check if a request handler is supported by the local side, for the given method to be handled.
     *
     * This should be implemented by subclasses.
     */
    protected abstract assertRequestHandlerCapability(method: string): void;

    /**
     * A method to check if task creation is supported for the given request method.
     *
     * This should be implemented by subclasses.
     */
    protected abstract assertTaskCapability(method: string): void;

    /**
     * A method to check if task handler is supported by the local side, for the given method to be handled.
     *
     * This should be implemented by subclasses.
     */
    protected abstract assertTaskHandlerCapability(method: string): void;

    /**
     * Sends a request and returns an AsyncGenerator that yields response messages.
     * The generator is guaranteed to end with either a 'result' or 'error' message.
     *
     * @example
     * ```typescript
     * const stream = protocol.requestStream(request, resultSchema, options);
     * for await (const message of stream) {
     *   switch (message.type) {
     *     case 'taskCreated':
     *       console.log('Task created:', message.task.taskId);
     *       break;
     *     case 'taskStatus':
     *       console.log('Task status:', message.task.status);
     *       break;
     *     case 'result':
     *       console.log('Final result:', message.result);
     *       break;
     *     case 'error':
     *       console.error('Error:', message.error);
     *       break;
     *   }
     * }
     * ```
     */
    async *requestStream<T extends ZodType<Result>>(
        request: SendRequestT,
        resultSchema: T,
        options?: RequestOptions
    ): AsyncGenerator<ResponseMessage<z.infer<T>>, void, void> {
        const { task } = options ?? {};

        // For non-task requests, just yield the result
        if (!task) {
            try {
                const result = await this.request(request, resultSchema, options);
                yield { type: 'result', result };
            } catch (error) {
                yield {
                    type: 'error',
                    error: error instanceof McpError ? error : new McpError(ErrorCode.InternalError, String(error))
                };
            }
            return;
        }

        // For task-augmented requests, we need to poll for status
        // First, make the request to create the task
        let taskId: string | undefined;
        try {
            // Send the request and get the CreateTaskResult
            const createResult = await this.request(request, CreateTaskResultSchema, options);

            // Extract taskId from the result
            if (createResult.task) {
                taskId = createResult.task.taskId;
                yield { type: 'taskCreated', task: createResult.task };
            } else {
                throw new McpError(ErrorCode.InternalError, 'Task creation did not return a task');
            }

            // Poll for task completion
            while (true) {
                // Get current task status
                const task = await this.getTask({ taskId }, options);
                yield { type: 'taskStatus', task };

                // Check if task is terminal
                if (isTerminal(task.status)) {
                    if (task.status === 'completed') {
                        // Get the final result
                        const result = await this.getTaskResult({ taskId }, resultSchema, options);
                        yield { type: 'result', result };
                    } else if (task.status === 'failed') {
                        yield {
                            type: 'error',
                            error: new McpError(ErrorCode.InternalError, `Task ${taskId} failed`)
                        };
                    } else if (task.status === 'cancelled') {
                        yield {
                            type: 'error',
                            error: new McpError(ErrorCode.InternalError, `Task ${taskId} was cancelled`)
                        };
                    }
                    return;
                }

                // Wait before polling again
                const pollInterval = task.pollInterval ?? this._options?.defaultTaskPollInterval ?? 1000;
                await new Promise(resolve => setTimeout(resolve, pollInterval));

                // Check if cancelled
                options?.signal?.throwIfAborted();
            }
        } catch (error) {
            yield {
                type: 'error',
                error: error instanceof McpError ? error : new McpError(ErrorCode.InternalError, String(error))
            };
        }
    }

    /**
     * Sends a request and waits for a response.
     *
     * Do not use this method to emit notifications! Use notification() instead.
     */
<<<<<<< HEAD
    request<T extends ZodType<Result>>(request: SendRequestT, resultSchema: T, options?: RequestOptions): Promise<z.infer<T>> {
        const { relatedRequestId, resumptionToken, onresumptiontoken, task, relatedTask } = options ?? {};

        // Send the request
        return new Promise<z.infer<T>>((resolve, reject) => {
            const earlyReject = (error: unknown) => {
                reject(error);
            };
=======
    request<T extends AnySchema>(request: SendRequestT, resultSchema: T, options?: RequestOptions): Promise<SchemaOutput<T>> {
        const { relatedRequestId, resumptionToken, onresumptiontoken } = options ?? {};
>>>>>>> 0c1cbf0d

            if (!this._transport) {
                earlyReject(new Error('Not connected'));
                return;
            }

            if (this._options?.enforceStrictCapabilities === true) {
                try {
                    this.assertCapabilityForMethod(request.method);

                    // If task creation is requested, also check task capabilities
                    if (task) {
                        this.assertTaskCapability(request.method);
                    }
                } catch (e) {
                    earlyReject(e);
                    return;
                }
            }

            options?.signal?.throwIfAborted();

            const messageId = this._requestMessageId++;
            const jsonrpcRequest: JSONRPCRequest = {
                ...request,
                jsonrpc: '2.0',
                id: messageId
            };

            if (options?.onprogress) {
                this._progressHandlers.set(messageId, options.onprogress);
                jsonrpcRequest.params = {
                    ...request.params,
                    _meta: {
                        ...(request.params?._meta || {}),
                        progressToken: messageId
                    }
                };
            }

            // Augment with task creation parameters if provided
            if (task) {
                jsonrpcRequest.params = {
                    ...jsonrpcRequest.params,
                    task: task
                };
            }

            // Augment with related task metadata if relatedTask is provided
            if (relatedTask) {
                jsonrpcRequest.params = {
                    ...jsonrpcRequest.params,
                    _meta: {
                        ...(jsonrpcRequest.params?._meta || {}),
                        [RELATED_TASK_META_KEY]: relatedTask
                    }
                };
            }

            const cancel = (reason: unknown) => {
                this._responseHandlers.delete(messageId);
                this._progressHandlers.delete(messageId);
                this._cleanupTimeout(messageId);

                this._transport
                    ?.send(
                        {
                            jsonrpc: '2.0',
                            method: 'notifications/cancelled',
                            params: {
                                requestId: messageId,
                                reason: String(reason)
                            }
                        },
                        { relatedRequestId, resumptionToken, onresumptiontoken }
                    )
                    .catch(error => this._onerror(new Error(`Failed to send cancellation: ${error}`)));

                // Wrap the reason in an McpError if it isn't already
                const error = reason instanceof McpError ? reason : new McpError(ErrorCode.RequestTimeout, String(reason));
                reject(error);
            };

            this._responseHandlers.set(messageId, response => {
                if (options?.signal?.aborted) {
                    return;
                }

                if (response instanceof Error) {
                    return reject(response);
                }

                try {
                    const parseResult = safeParse(resultSchema, response.result);
                    if (!parseResult.success) {
                        // Type guard: if success is false, error is guaranteed to exist
                        reject(parseResult.error);
                    } else {
                        resolve(parseResult.data as SchemaOutput<T>);
                    }
                } catch (error) {
                    reject(error);
                }
            });

            options?.signal?.addEventListener('abort', () => {
                cancel(options?.signal?.reason);
            });

            const timeout = options?.timeout ?? DEFAULT_REQUEST_TIMEOUT_MSEC;
            const timeoutHandler = () => cancel(McpError.fromError(ErrorCode.RequestTimeout, 'Request timed out', { timeout }));

            this._setupTimeout(messageId, timeout, options?.maxTotalTimeout, timeoutHandler, options?.resetTimeoutOnProgress ?? false);

            // Queue request if related to a task
            const relatedTaskId = relatedTask?.taskId;
            if (relatedTaskId) {
                // Store the response resolver for this request so responses can be routed back
                const responseResolver = (response: JSONRPCResponse | Error) => {
                    const handler = this._responseHandlers.get(messageId);
                    if (handler) {
                        handler(response);
                    } else {
                        // Log error when resolver is missing, but don't fail
                        this._onerror(new Error(`Response handler missing for side-channeled request ${messageId}`));
                    }
                };
                this._requestResolvers.set(messageId, responseResolver);

                try {
                    this._enqueueTaskMessage(relatedTaskId, {
                        type: 'request',
                        message: jsonrpcRequest,
                        timestamp: Date.now(),
                        responseResolver: responseResolver,
                        originalRequestId: messageId
                    });

                    // Notify any waiting tasks/result calls
                    this._notifyTaskResultWaiters(relatedTaskId);
                } catch (error) {
                    this._cleanupTimeout(messageId);
                    reject(error);
                    return;
                }

                // Don't send through transport - queued messages are delivered via tasks/result only
                // This prevents duplicate delivery for bidirectional transports
            } else {
                // No related task - send through transport normally
                this._transport.send(jsonrpcRequest, { relatedRequestId, resumptionToken, onresumptiontoken }).catch(error => {
                    this._cleanupTimeout(messageId);
                    reject(error);
                });
            }
        });
    }

    /**
     * Gets the current status of a task.
     */
    async getTask(params: GetTaskRequest['params'], options?: RequestOptions): Promise<GetTaskResult> {
        // @ts-expect-error SendRequestT cannot directly contain GetTaskRequest, but we ensure all type instantiations contain it anyways
        return this.request({ method: 'tasks/get', params }, GetTaskResultSchema, options);
    }

    /**
     * Retrieves the result of a completed task.
     */
    async getTaskResult<T extends ZodType<Result>>(
        params: GetTaskPayloadRequest['params'],
        resultSchema: T,
        options?: RequestOptions
    ): Promise<z.infer<T>> {
        // @ts-expect-error SendRequestT cannot directly contain GetTaskPayloadRequest, but we ensure all type instantiations contain it anyways
        return this.request({ method: 'tasks/result', params }, resultSchema, options);
    }

    /**
     * Lists tasks, optionally starting from a pagination cursor.
     */
    async listTasks(params?: { cursor?: string }, options?: RequestOptions): Promise<z.infer<typeof ListTasksResultSchema>> {
        // @ts-expect-error SendRequestT cannot directly contain ListTasksRequest, but we ensure all type instantiations contain it anyways
        return this.request({ method: 'tasks/list', params }, ListTasksResultSchema, options);
    }

    /**
     * Cancels a specific task.
     */
    async cancelTask(params: { taskId: string }, options?: RequestOptions): Promise<z.infer<typeof CancelTaskResultSchema>> {
        // @ts-expect-error SendRequestT cannot directly contain CancelTaskRequest, but we ensure all type instantiations contain it anyways
        return this.request({ method: 'tasks/cancel', params }, CancelTaskResultSchema, options);
    }

    /**
     * Emits a notification, which is a one-way message that does not expect a response.
     */
    async notification(notification: SendNotificationT, options?: NotificationOptions): Promise<void> {
        if (!this._transport) {
            throw new Error('Not connected');
        }

        this.assertNotificationCapability(notification.method);

        // Queue notification if related to a task
        const relatedTaskId = options?.relatedTask?.taskId;
        if (relatedTaskId) {
            // Build the JSONRPC notification with metadata
            const jsonrpcNotification: JSONRPCNotification = {
                ...notification,
                jsonrpc: '2.0',
                params: {
                    ...notification.params,
                    _meta: {
                        ...(notification.params?._meta || {}),
                        [RELATED_TASK_META_KEY]: options.relatedTask
                    }
                }
            };

            this._enqueueTaskMessage(relatedTaskId, {
                type: 'notification',
                message: jsonrpcNotification,
                timestamp: Date.now()
            });

            // Notify any waiting tasks/result calls
            this._notifyTaskResultWaiters(relatedTaskId);

            // Don't send through transport - queued messages are delivered via tasks/result only
            // This prevents duplicate delivery for bidirectional transports
            return;
        }

        const debouncedMethods = this._options?.debouncedNotificationMethods ?? [];
        // A notification can only be debounced if it's in the list AND it's "simple"
        // (i.e., has no parameters and no related request ID or related task that could be lost).
        const canDebounce =
            debouncedMethods.includes(notification.method) && !notification.params && !options?.relatedRequestId && !options?.relatedTask;

        if (canDebounce) {
            // If a notification of this type is already scheduled, do nothing.
            if (this._pendingDebouncedNotifications.has(notification.method)) {
                return;
            }

            // Mark this notification type as pending.
            this._pendingDebouncedNotifications.add(notification.method);

            // Schedule the actual send to happen in the next microtask.
            // This allows all synchronous calls in the current event loop tick to be coalesced.
            Promise.resolve().then(() => {
                // Un-mark the notification so the next one can be scheduled.
                this._pendingDebouncedNotifications.delete(notification.method);

                // SAFETY CHECK: If the connection was closed while this was pending, abort.
                if (!this._transport) {
                    return;
                }

                let jsonrpcNotification: JSONRPCNotification = {
                    ...notification,
                    jsonrpc: '2.0'
                };

                // Augment with related task metadata if relatedTask is provided
                if (options?.relatedTask) {
                    jsonrpcNotification = {
                        ...jsonrpcNotification,
                        params: {
                            ...jsonrpcNotification.params,
                            _meta: {
                                ...(jsonrpcNotification.params?._meta || {}),
                                [RELATED_TASK_META_KEY]: options.relatedTask
                            }
                        }
                    };
                }

                // Send the notification, but don't await it here to avoid blocking.
                // Handle potential errors with a .catch().
                this._transport?.send(jsonrpcNotification, options).catch(error => this._onerror(error));
            });

            // Return immediately.
            return;
        }

        let jsonrpcNotification: JSONRPCNotification = {
            ...notification,
            jsonrpc: '2.0'
        };

        // Augment with related task metadata if relatedTask is provided
        if (options?.relatedTask) {
            jsonrpcNotification = {
                ...jsonrpcNotification,
                params: {
                    ...jsonrpcNotification.params,
                    _meta: {
                        ...(jsonrpcNotification.params?._meta || {}),
                        [RELATED_TASK_META_KEY]: options.relatedTask
                    }
                }
            };
        }

        await this._transport.send(jsonrpcNotification, options);
    }

    /**
     * Registers a handler to invoke when this protocol object receives a request with the given method.
     *
     * Note that this will replace any previous request handler for the same method.
     */
    setRequestHandler<T extends AnyObjectSchema>(
        requestSchema: T,
        handler: (
            request: SchemaOutput<T>,
            extra: RequestHandlerExtra<SendRequestT, SendNotificationT>
        ) => SendResultT | Promise<SendResultT>
    ): void {
        const method = getMethodLiteral(requestSchema);
        this.assertRequestHandlerCapability(method);

        this._requestHandlers.set(method, (request, extra) => {
            const parsed = parseWithCompat(requestSchema, request) as SchemaOutput<T>;
            return Promise.resolve(handler(parsed, extra));
        });
    }

    /**
     * Removes the request handler for the given method.
     */
    removeRequestHandler(method: string): void {
        this._requestHandlers.delete(method);
    }

    /**
     * Asserts that a request handler has not already been set for the given method, in preparation for a new one being automatically installed.
     */
    assertCanSetRequestHandler(method: string): void {
        if (this._requestHandlers.has(method)) {
            throw new Error(`A request handler for ${method} already exists, which would be overridden`);
        }
    }

    /**
     * Registers a handler to invoke when this protocol object receives a notification with the given method.
     *
     * Note that this will replace any previous notification handler for the same method.
     */
    setNotificationHandler<T extends AnyObjectSchema>(
        notificationSchema: T,
        handler: (notification: SchemaOutput<T>) => void | Promise<void>
    ): void {
        const method = getMethodLiteral(notificationSchema);
        this._notificationHandlers.set(method, notification => {
            const parsed = parseWithCompat(notificationSchema, notification) as SchemaOutput<T>;
            return Promise.resolve(handler(parsed));
        });
    }

    /**
     * Removes the notification handler for the given method.
     */
    removeNotificationHandler(method: string): void {
        this._notificationHandlers.delete(method);
    }

    /**
     * Cleans up the progress handler associated with a task.
     * This should be called when a task reaches a terminal status.
     */
    private _cleanupTaskProgressHandler(taskId: string): void {
        const progressToken = this._taskProgressTokens.get(taskId);
        if (progressToken !== undefined) {
            this._progressHandlers.delete(progressToken);
            this._taskProgressTokens.delete(taskId);
        }
    }

    /**
     * Enqueues a task-related message for side-channel delivery via tasks/result.
     * @param taskId The task ID to associate the message with
     * @param message The message to enqueue
     * @throws McpError if the queue size exceeds the configured maximum
     */
    private _enqueueTaskMessage(taskId: string, message: QueuedMessage): void {
        let queue = this._taskMessageQueues.get(taskId);
        if (!queue) {
            queue = new TaskMessageQueue();
            this._taskMessageQueues.set(taskId, queue);
        }

        const maxQueueSize = this._options?.maxTaskQueueSize;
        if (maxQueueSize !== undefined && queue.size() >= maxQueueSize) {
            const errorMessage = `Task message queue overflow: queue size (${queue.size()}) exceeds maximum (${maxQueueSize})`;

            // Log the error for debugging
            this._onerror(new Error(errorMessage));

            this._taskStore?.updateTaskStatus(taskId, 'failed', 'Task message queue overflow').catch(err => this._onerror(err));
            this._clearTaskQueue(taskId);

            throw new McpError(ErrorCode.InternalError, 'Task message queue overflow');
        }

        queue.enqueue(message);
    }

    /**
     * Clears the message queue for a task and rejects any pending request resolvers.
     * @param taskId The task ID whose queue should be cleared
     */
    private _clearTaskQueue(taskId: string): void {
        const queue = this._taskMessageQueues.get(taskId);
        if (queue) {
            // Reject any pending request resolvers
            for (const message of queue.dequeueAll()) {
                if (message.type === 'request' && message.responseResolver && message.originalRequestId !== undefined) {
                    message.responseResolver(new McpError(ErrorCode.InternalError, 'Task cancelled or completed'));
                    // Clean up the resolver mapping
                    this._requestResolvers.delete(message.originalRequestId);
                }
            }
            this._taskMessageQueues.delete(taskId);
        }
    }

    /**
     * Notifies any waiting tasks/result calls that new messages are available or task status changed.
     * @param taskId The task ID to notify waiters for
     */
    private _notifyTaskResultWaiters(taskId: string): void {
        const waiters = this._taskResultWaiters.get(taskId);
        if (waiters) {
            for (const waiter of waiters) {
                waiter();
            }
            this._taskResultWaiters.delete(taskId);
        }
    }

    /**
     * Waits for a task update (new messages or status change) with abort signal support.
     * This method uses a hybrid approach:
     * 1. Primary: Event-driven notifications via _notifyTaskResultWaiters() when messages
     *    are queued or task status changes
     * 2. Fallback: Lightweight polling (every 100ms) to handle edge cases and race conditions
     *
     * The polling serves as a safety net for scenarios where notifications might be missed
     * due to timing issues, but the event-driven approach handles the majority of cases.
     * @param taskId The task ID to wait for
     * @param signal Abort signal to cancel the wait
     * @returns Promise that resolves when an update occurs or rejects if aborted
     */
    private async _waitForTaskUpdate(taskId: string, signal: AbortSignal): Promise<void> {
        return new Promise((resolve, reject) => {
            if (signal.aborted) {
                reject(new McpError(ErrorCode.InvalidRequest, 'Request cancelled'));
                return;
            }

            const waiters = this._taskResultWaiters.get(taskId) || [];
            waiters.push(resolve);
            this._taskResultWaiters.set(taskId, waiters);

            signal.addEventListener(
                'abort',
                () => {
                    reject(new McpError(ErrorCode.InvalidRequest, 'Request cancelled'));
                },
                { once: true }
            );

            // Polling as a fallback mechanism for edge cases and race conditions
            // Most updates will be handled by event-driven notifications via _notifyTaskResultWaiters()
            const pollInterval = setInterval(async () => {
                try {
                    const task = await this._taskStore?.getTask(taskId);
                    if (task && (isTerminal(task.status) || this._taskMessageQueues.get(taskId)?.size())) {
                        clearInterval(pollInterval);
                        this._notifyTaskResultWaiters(taskId);
                    }
                } catch {
                    // Ignore errors during polling
                }
            }, 100);

            // Clean up the interval when the promise resolves or rejects
            const cleanup = () => clearInterval(pollInterval);
            signal.addEventListener('abort', cleanup, { once: true });
        });
    }

    private requestTaskStore(request?: JSONRPCRequest, sessionId?: string): RequestTaskStore {
        const taskStore = this._taskStore;
        if (!taskStore) {
            throw new Error('No task store configured');
        }

        return {
            createTask: async taskParams => {
                if (!request) {
                    throw new Error('No request provided');
                }

                return await taskStore.createTask(
                    taskParams,
                    request.id,
                    {
                        method: request.method,
                        params: request.params
                    },
                    sessionId
                );
            },
            getTask: async taskId => {
                const task = await taskStore.getTask(taskId, sessionId);
                if (!task) {
                    throw new McpError(ErrorCode.InvalidParams, 'Failed to retrieve task: Task not found');
                }

                return task;
            },
            storeTaskResult: async (taskId, status, result) => {
                await taskStore.storeTaskResult(taskId, status, result, sessionId);

                // Get updated task state and send notification
                const task = await taskStore.getTask(taskId, sessionId);
                if (task) {
                    const notification: TaskStatusNotification = TaskStatusNotificationSchema.parse({
                        method: 'notifications/tasks/status',
                        params: {
                            task
                        }
                    });
                    await this.notification(notification as SendNotificationT);

                    if (isTerminal(task.status)) {
                        this._cleanupTaskProgressHandler(taskId);
                        // Don't clear queue here - it will be cleared after delivery via tasks/result
                        // this._clearTaskQueue(taskId);
                    }
                }
            },
            getTaskResult: taskId => {
                return taskStore.getTaskResult(taskId, sessionId);
            },
            updateTaskStatus: async (taskId, status, statusMessage) => {
                try {
                    // Check if task is in terminal state before attempting to update
                    const task = await taskStore.getTask(taskId, sessionId);
                    if (!task) {
                        return;
                    }

                    // Don't allow transitions from terminal states
                    if (isTerminal(task.status)) {
                        this._onerror(
                            new Error(
                                `Cannot update task "${taskId}" from terminal status "${task.status}" to "${status}". Terminal states (completed, failed, cancelled) cannot transition to other states.`
                            )
                        );
                        return;
                    }

                    await taskStore.updateTaskStatus(taskId, status, statusMessage, sessionId);

                    // Get updated task state and send notification
                    const updatedTask = await taskStore.getTask(taskId, sessionId);
                    if (updatedTask) {
                        const notification: TaskStatusNotification = TaskStatusNotificationSchema.parse({
                            method: 'notifications/tasks/status',
                            params: {
                                task: updatedTask
                            }
                        });
                        await this.notification(notification as SendNotificationT);

                        if (isTerminal(updatedTask.status)) {
                            this._cleanupTaskProgressHandler(taskId);
                            // Don't clear queue here - it will be cleared after delivery via tasks/result
                            // this._clearTaskQueue(taskId);
                        }
                    }
                } catch (error) {
                    throw new Error(`Failed to update status of task "${taskId}" to "${status}": ${error}`);
                }
            },
            listTasks: cursor => {
                return taskStore.listTasks(cursor, sessionId);
            }
        };
    }
}

function isPlainObject(value: unknown): value is Record<string, unknown> {
    return value !== null && typeof value === 'object' && !Array.isArray(value);
}

export function mergeCapabilities(base: ServerCapabilities, additional: Partial<ServerCapabilities>): ServerCapabilities;
export function mergeCapabilities(base: ClientCapabilities, additional: Partial<ClientCapabilities>): ClientCapabilities;
export function mergeCapabilities<T extends ServerCapabilities | ClientCapabilities>(base: T, additional: Partial<T>): T {
    const result: T = { ...base };
    for (const key in additional) {
        const k = key as keyof T;
        const addValue = additional[k];
        if (addValue === undefined) continue;
        const baseValue = result[k];
        if (isPlainObject(baseValue) && isPlainObject(addValue)) {
            result[k] = { ...(baseValue as Record<string, unknown>), ...(addValue as Record<string, unknown>) } as T[typeof k];
        } else {
            result[k] = addValue as T[typeof k];
        }
    }
    return result;
}<|MERGE_RESOLUTION|>--- conflicted
+++ resolved
@@ -45,8 +45,8 @@
 } from '../types.js';
 import { Transport, TransportSendOptions } from './transport.js';
 import { AuthInfo } from '../server/auth/types.js';
-<<<<<<< HEAD
 import { isTerminal, TaskStore } from './task.js';
+import { getMethodLiteral, parseWithCompat } from '../server/zod-json-schema-compat.js';
 import { ResponseMessage } from './responseMessage.js';
 
 /**
@@ -119,9 +119,6 @@
         return this.messages.length === 0;
     }
 }
-=======
-import { getMethodLiteral, parseWithCompat } from '../server/zod-json-schema-compat.js';
->>>>>>> 0c1cbf0d
 
 /**
  * Callback for progress notifications.
@@ -350,11 +347,7 @@
      *
      * This is used by certain transports to correctly associate related messages.
      */
-<<<<<<< HEAD
-    sendRequest: <U extends ZodType<Result>>(request: SendRequestT, resultSchema: U, options?: TaskRequestOptions) => Promise<z.infer<U>>;
-=======
-    sendRequest: <U extends AnySchema>(request: SendRequestT, resultSchema: U, options?: RequestOptions) => Promise<SchemaOutput<U>>;
->>>>>>> 0c1cbf0d
+    sendRequest: <U extends AnySchema>(request: SendRequestT, resultSchema: U, options?: TaskRequestOptions) => Promise<SchemaOutput<U>>;
 };
 
 /**
@@ -690,15 +683,11 @@
         this._taskProgressTokens.clear();
         this._pendingDebouncedNotifications.clear();
 
-        const error = new McpError(ErrorCode.ConnectionClosed, 'Connection closed');
+        const error = McpError.fromError(ErrorCode.ConnectionClosed, 'Connection closed');
 
         this._transport = undefined;
         this.onclose?.();
 
-<<<<<<< HEAD
-=======
-        const error = McpError.fromError(ErrorCode.ConnectionClosed, 'Connection closed');
->>>>>>> 0c1cbf0d
         for (const handler of responseHandlers.values()) {
             handler(error);
         }
@@ -976,11 +965,11 @@
      * }
      * ```
      */
-    async *requestStream<T extends ZodType<Result>>(
+    async *requestStream<T extends AnySchema>(
         request: SendRequestT,
         resultSchema: T,
         options?: RequestOptions
-    ): AsyncGenerator<ResponseMessage<z.infer<T>>, void, void> {
+    ): AsyncGenerator<ResponseMessage<SchemaOutput<T>>, void, void> {
         const { task } = options ?? {};
 
         // For non-task requests, just yield the result
@@ -1058,19 +1047,14 @@
      *
      * Do not use this method to emit notifications! Use notification() instead.
      */
-<<<<<<< HEAD
-    request<T extends ZodType<Result>>(request: SendRequestT, resultSchema: T, options?: RequestOptions): Promise<z.infer<T>> {
+    request<T extends AnySchema>(request: SendRequestT, resultSchema: T, options?: RequestOptions): Promise<SchemaOutput<T>> {
         const { relatedRequestId, resumptionToken, onresumptiontoken, task, relatedTask } = options ?? {};
 
         // Send the request
-        return new Promise<z.infer<T>>((resolve, reject) => {
+        return new Promise<SchemaOutput<T>>((resolve, reject) => {
             const earlyReject = (error: unknown) => {
                 reject(error);
             };
-=======
-    request<T extends AnySchema>(request: SendRequestT, resultSchema: T, options?: RequestOptions): Promise<SchemaOutput<T>> {
-        const { relatedRequestId, resumptionToken, onresumptiontoken } = options ?? {};
->>>>>>> 0c1cbf0d
 
             if (!this._transport) {
                 earlyReject(new Error('Not connected'));
@@ -1240,11 +1224,11 @@
     /**
      * Retrieves the result of a completed task.
      */
-    async getTaskResult<T extends ZodType<Result>>(
+    async getTaskResult<T extends AnySchema>(
         params: GetTaskPayloadRequest['params'],
         resultSchema: T,
         options?: RequestOptions
-    ): Promise<z.infer<T>> {
+    ): Promise<SchemaOutput<T>> {
         // @ts-expect-error SendRequestT cannot directly contain GetTaskPayloadRequest, but we ensure all type instantiations contain it anyways
         return this.request({ method: 'tasks/result', params }, resultSchema, options);
     }
@@ -1252,7 +1236,7 @@
     /**
      * Lists tasks, optionally starting from a pagination cursor.
      */
-    async listTasks(params?: { cursor?: string }, options?: RequestOptions): Promise<z.infer<typeof ListTasksResultSchema>> {
+    async listTasks(params?: { cursor?: string }, options?: RequestOptions): Promise<SchemaOutput<typeof ListTasksResultSchema>> {
         // @ts-expect-error SendRequestT cannot directly contain ListTasksRequest, but we ensure all type instantiations contain it anyways
         return this.request({ method: 'tasks/list', params }, ListTasksResultSchema, options);
     }
@@ -1260,7 +1244,7 @@
     /**
      * Cancels a specific task.
      */
-    async cancelTask(params: { taskId: string }, options?: RequestOptions): Promise<z.infer<typeof CancelTaskResultSchema>> {
+    async cancelTask(params: { taskId: string }, options?: RequestOptions): Promise<SchemaOutput<typeof CancelTaskResultSchema>> {
         // @ts-expect-error SendRequestT cannot directly contain CancelTaskRequest, but we ensure all type instantiations contain it anyways
         return this.request({ method: 'tasks/cancel', params }, CancelTaskResultSchema, options);
     }

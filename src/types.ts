--- conflicted
+++ resolved
@@ -1,24 +1,9 @@
-<<<<<<< HEAD
-import { z, ZodTypeAny } from "zod";
-import { AuthInfo } from "./server/auth/types.js";
-import { is } from "@babel/types";
-
-export const LATEST_PROTOCOL_VERSION = "2025-06-18";
-export const DEFAULT_NEGOTIATED_PROTOCOL_VERSION = "2025-03-26";
-export const SUPPORTED_PROTOCOL_VERSIONS = [
-  LATEST_PROTOCOL_VERSION,
-  "2025-03-26",
-  "2024-11-05",
-  "2024-10-07",
-];
-=======
 import { z, ZodTypeAny } from 'zod';
 import { AuthInfo } from './server/auth/types.js';
 
 export const LATEST_PROTOCOL_VERSION = '2025-06-18';
 export const DEFAULT_NEGOTIATED_PROTOCOL_VERSION = '2025-03-26';
 export const SUPPORTED_PROTOCOL_VERSIONS = [LATEST_PROTOCOL_VERSION, '2025-03-26', '2024-11-05', '2024-10-07'];
->>>>>>> 0e482dbd
 
 /* JSON-RPC types */
 export const JSONRPC_VERSION = '2.0';
@@ -278,51 +263,6 @@
  * Capabilities a client may support. Known capabilities are defined here, in this schema, but this is not a closed set: any client can define its own, additional capabilities.
  */
 export const ClientCapabilitiesSchema = z
-<<<<<<< HEAD
-  .object({
-    /**
-     * Experimental, non-standard capabilities that the client supports.
-     */
-    experimental: z.optional(z.object({}).passthrough()),
-    /**
-     * Present if the client supports sampling from an LLM.
-     */
-    sampling: z.optional(
-      z
-        .object({
-          /**
-           * Present if the client supports non-'none' values for includeContext parameter.
-           * SOFT-DEPRECATED: New implementations should use tools parameter instead.
-           */
-          context: z.optional(z.object({}).passthrough()),
-          /**
-           * Present if the client supports tools and tool_choice parameters in sampling requests.
-           * Presence indicates full tool calling support.
-           */
-          tools: z.optional(z.object({}).passthrough()),
-        })
-        .passthrough(),
-    ),
-    /**
-     * Present if the client supports eliciting user input.
-     */
-    elicitation: z.optional(z.object({}).passthrough()),
-    /**
-     * Present if the client supports listing roots.
-     */
-    roots: z.optional(
-      z
-        .object({
-          /**
-           * Whether the client supports issuing notifications for changes to the roots list.
-           */
-          listChanged: z.optional(z.boolean()),
-        })
-        .passthrough(),
-    ),
-  })
-  .passthrough();
-=======
     .object({
         /**
          * Experimental, non-standard capabilities that the client supports.
@@ -331,7 +271,22 @@
         /**
          * Present if the client supports sampling from an LLM.
          */
-        sampling: z.optional(z.object({}).passthrough()),
+        sampling: z.optional(
+            z
+                .object({
+                /**
+                 * Present if the client supports non-'none' values for includeContext parameter.
+                 * SOFT-DEPRECATED: New implementations should use tools parameter instead.
+                 */
+                context: z.optional(z.object({}).passthrough()),
+                /**
+                 * Present if the client supports tools and tool_choice parameters in sampling requests.
+                 * Presence indicates full tool calling support.
+                 */
+                tools: z.optional(z.object({}).passthrough()),
+                })
+                .passthrough(),
+            ),
         /**
          * Present if the client supports eliciting user input.
          */
@@ -351,7 +306,6 @@
         )
     })
     .passthrough();
->>>>>>> 0e482dbd
 
 /**
  * This request is sent from the client to the server when it first connects, asking it to begin initialization.
@@ -1211,23 +1165,22 @@
 /**
  * Controls tool usage behavior in sampling requests.
  */
-<<<<<<< HEAD
 export const ToolChoiceSchema = z
-  .object({
-    /**
-     * Controls when tools are used:
-     * - "auto": Model decides whether to use tools (default)
-     * - "required": Model MUST use at least one tool before completing
-     */
-    mode: z.optional(z.enum(["auto", "required", "none"])),
-    /**
-     * If true, model should not use multiple tools in parallel.
-     * Some models may ignore this hint.
-     * Default: false
-     */
-    disable_parallel_tool_use: z.optional(z.boolean()),
-  })
-  .passthrough();
+    .object({
+        /**
+         * Controls when tools are used:
+         * - "auto": Model decides whether to use tools (default)
+         * - "required": Model MUST use at least one tool before completing
+         */
+        mode: z.optional(z.enum(["auto", "required", "none"])),
+        /**
+         * If true, model should not use multiple tools in parallel.
+         * Some models may ignore this hint.
+         * Default: false
+         */
+        disable_parallel_tool_use: z.optional(z.boolean()),
+    })
+    .passthrough();
 
 /**
  * The result of a tool execution, provided by the user (server).
@@ -1284,14 +1237,6 @@
     _meta: z.optional(z.object({}).passthrough()),
   })
   .passthrough();
-=======
-export const SamplingMessageSchema = z
-    .object({
-        role: z.enum(['user', 'assistant']),
-        content: z.union([TextContentSchema, ImageContentSchema, AudioContentSchema])
-    })
-    .passthrough();
->>>>>>> 0e482dbd
 
 /**
  * Describes a message issued to or received from an LLM API.
@@ -1307,47 +1252,7 @@
  * A request from the server to sample an LLM via the client. The client has full discretion over which model to select. The client should also inform the user before beginning sampling, to allow them to inspect the request (human in the loop) and decide whether to approve it.
  */
 export const CreateMessageRequestSchema = RequestSchema.extend({
-<<<<<<< HEAD
-  method: z.literal("sampling/createMessage"),
-  params: BaseRequestParamsSchema.extend({
-    messages: z.array(SamplingMessageSchema),
-    /**
-     * An optional system prompt the server wants to use for sampling. The client MAY modify or omit this prompt.
-     */
-    systemPrompt: z.optional(z.string()),
-    /**
-     * SOFT-DEPRECATED: Use tools parameter instead.
-     * A request to include context from one or more MCP servers (including the caller), to be attached to the prompt. The client MAY ignore this request.
-     * Requires clientCapabilities.sampling.context.
-     */
-    includeContext: z.optional(z.enum(["none", "thisServer", "allServers"])),
-    temperature: z.optional(z.number()),
-    /**
-     * The maximum number of tokens to sample, as requested by the server. The client MAY choose to sample fewer tokens than requested.
-     */
-    maxTokens: z.number().int(),
-    stopSequences: z.optional(z.array(z.string())),
-    /**
-     * Optional metadata to pass through to the LLM provider. The format of this metadata is provider-specific.
-     */
-    metadata: z.optional(z.object({}).passthrough()),
-    /**
-     * The server's preferences for which model to select.
-     */
-    modelPreferences: z.optional(ModelPreferencesSchema),
-    /**
-     * Tool definitions for the LLM to use.
-     * Requires clientCapabilities.sampling.tools.
-     */
-    tools: z.optional(z.array(ToolSchema)),
-    /**
-     * Controls tool usage behavior.
-     * Requires clientCapabilities.sampling.tools and tools parameter.
-     */
-    toolChoice: z.optional(ToolChoiceSchema),
-  }),
-=======
-    method: z.literal('sampling/createMessage'),
+    method: z.literal("sampling/createMessage"),
     params: BaseRequestParamsSchema.extend({
         messages: z.array(SamplingMessageSchema),
         /**
@@ -1355,9 +1260,11 @@
          */
         systemPrompt: z.optional(z.string()),
         /**
+         * SOFT-DEPRECATED: Use tools parameter instead.
          * A request to include context from one or more MCP servers (including the caller), to be attached to the prompt. The client MAY ignore this request.
-         */
-        includeContext: z.optional(z.enum(['none', 'thisServer', 'allServers'])),
+         * Requires clientCapabilities.sampling.context.
+         */
+        includeContext: z.optional(z.enum(["none", "thisServer", "allServers"])),
         temperature: z.optional(z.number()),
         /**
          * The maximum number of tokens to sample, as requested by the server. The client MAY choose to sample fewer tokens than requested.
@@ -1371,52 +1278,48 @@
         /**
          * The server's preferences for which model to select.
          */
-        modelPreferences: z.optional(ModelPreferencesSchema)
-    })
->>>>>>> 0e482dbd
+        modelPreferences: z.optional(ModelPreferencesSchema),
+        /**
+         * Tool definitions for the LLM to use.
+         * Requires clientCapabilities.sampling.tools.
+         */
+        tools: z.optional(z.array(ToolSchema)),
+        /**
+         * Controls tool usage behavior.
+         * Requires clientCapabilities.sampling.tools and tools parameter.
+         */
+        toolChoice: z.optional(ToolChoiceSchema),
+    }),
 });
 
 /**
  * The client's response to a sampling/create_message request from the server. The client should inform the user before returning the sampled message, to allow them to inspect the response (human in the loop) and decide whether to allow the server to see it.
  */
 export const CreateMessageResultSchema = ResultSchema.extend({
-<<<<<<< HEAD
-  /**
-   * The name of the model that generated the message.
-   */
-  model: z.string(),
-  /**
-   * The reason why sampling stopped.
-   * - "endTurn": Model completed naturally
-   * - "stopSequence": Hit a stop sequence
-   * - "maxTokens": Reached token limit
-   * - "toolUse": Model wants to use a tool
-   * - "refusal": Model refused the request
-   * - "other": Other provider-specific reason
-   */
-  stopReason: z.optional(
-    z.enum(["endTurn", "stopSequence", "maxTokens", "toolUse"]).or(z.string()),
-  ),
-  /**
-   * The role is always "assistant" in responses from the LLM.
-   */
-  role: z.literal("assistant"),
-  /**
-   * Response content. May be ToolCallContent if stopReason is "toolUse".
-   */
-  content: z.union([AssistantMessageContentSchema, z.array(AssistantMessageContentSchema)]),
-=======
     /**
      * The name of the model that generated the message.
      */
     model: z.string(),
     /**
      * The reason why sampling stopped.
-     */
-    stopReason: z.optional(z.enum(['endTurn', 'stopSequence', 'maxTokens']).or(z.string())),
-    role: z.enum(['user', 'assistant']),
-    content: z.discriminatedUnion('type', [TextContentSchema, ImageContentSchema, AudioContentSchema])
->>>>>>> 0e482dbd
+     * - "endTurn": Model completed naturally
+     * - "stopSequence": Hit a stop sequence
+     * - "maxTokens": Reached token limit
+     * - "toolUse": Model wants to use a tool
+     * - "refusal": Model refused the request
+     * - "other": Other provider-specific reason
+     */
+    stopReason: z.optional(
+        z.enum(["endTurn", "stopSequence", "maxTokens", "toolUse"]).or(z.string()),
+    ),
+    /**
+     * The role is always "assistant" in responses from the LLM.
+     */
+    role: z.literal("assistant"),
+    /**
+     * Response content. May be ToolCallContent if stopReason is "toolUse".
+     */
+    content: z.union([AssistantMessageContentSchema, z.array(AssistantMessageContentSchema)]),
 });
 
 /* Elicitation */

--- conflicted
+++ resolved
@@ -222,26 +222,18 @@
             }
 
             try {
-<<<<<<< HEAD
-                // Elicit input from the client
+                // Use sendRequest through the extra parameter to elicit input
                 const result = await extra.sendRequest(
                     {
                         method: 'elicitation/create',
                         params: {
+                            mode: 'form',
                             message,
                             requestedSchema
                         }
                     },
                     ElicitResultSchema
                 );
-=======
-                // Use the underlying server instance to elicit input from the client
-                const result = await server.server.elicitInput({
-                    mode: 'form',
-                    message,
-                    requestedSchema
-                });
->>>>>>> 0c1cbf0d
 
                 if (result.action === 'accept') {
                     return {

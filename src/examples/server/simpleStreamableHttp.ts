--- conflicted
+++ resolved
@@ -5,11 +5,7 @@
 import { StreamableHTTPServerTransport } from '../../server/streamableHttp.js';
 import { getOAuthProtectedResourceMetadataUrl, mcpAuthMetadataRouter } from '../../server/auth/router.js';
 import { requireBearerAuth } from '../../server/auth/middleware/bearerAuth.js';
-<<<<<<< HEAD
-import { CallToolResult, GetPromptResult, isInitializeRequest, PrimitiveSchemaDefinition, ReadResourceResult } from '../../types.js';
-=======
-import { CallToolResult, GetPromptResult, isInitializeRequest, ReadResourceResult, ResourceLink } from '../../types.js';
->>>>>>> 61ef3c99
+import { CallToolResult, GetPromptResult, isInitializeRequest, PrimitiveSchemaDefinition, ReadResourceResult, ResourceLink } from '../../types.js';
 import { InMemoryEventStore } from '../shared/inMemoryEventStore.js';
 import { setupAuthServer } from './demoInMemoryOAuthProvider.js';
 import { OAuthMetadata } from 'src/shared/auth.js';
@@ -90,8 +86,6 @@
       };
     }
   );
-
-<<<<<<< HEAD
   // Register a tool that demonstrates elicitation (user input collection)
   // This creates a closure that captures the server instance
   server.tool(
@@ -242,13 +236,8 @@
     }
   );
 
-
-  // Register a simple prompt
-  server.prompt(
-=======
   // Register a simple prompt with title
   server.registerPrompt(
->>>>>>> 61ef3c99
     'greeting-template',
     {
       title: 'Greeting Template',  // Display name for UI
@@ -338,10 +327,10 @@
   server.registerResource(
     'example-file-1',
     'file:///example/file1.txt',
-    { 
+    {
       title: 'Example File 1',
       description: 'First example file for ResourceLink demonstration',
-      mimeType: 'text/plain' 
+      mimeType: 'text/plain'
     },
     async (): Promise<ReadResourceResult> => {
       return {
@@ -358,10 +347,10 @@
   server.registerResource(
     'example-file-2',
     'file:///example/file2.txt',
-    { 
+    {
       title: 'Example File 2',
       description: 'Second example file for ResourceLink demonstration',
-      mimeType: 'text/plain' 
+      mimeType: 'text/plain'
     },
     async (): Promise<ReadResourceResult> => {
       return {

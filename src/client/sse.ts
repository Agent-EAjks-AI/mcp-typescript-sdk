import { EventSource, type ErrorEvent, type EventSourceInit } from "eventsource";
import { Transport } from "../shared/transport.js";
import { JSONRPCMessage, JSONRPCMessageSchema } from "../types.js";
<<<<<<< HEAD
import { auth, AuthResult, discoverOAuthProtectedResourceMetadata, extractResourceMetadataUrl, OAuthClientProvider, UnauthorizedError } from "./auth.js";
import { OAuthProtectedResourceMetadata } from "src/shared/auth.js";
=======
import { auth, AuthResult, extractResourceMetadataUrl, OAuthClientProvider, UnauthorizedError } from "./auth.js";
>>>>>>> 421959e2

export class SseError extends Error {
  constructor(
    public readonly code: number | undefined,
    message: string | undefined,
    public readonly event: ErrorEvent,
  ) {
    super(`SSE error: ${message}`);
  }
}

/**
 * Configuration options for the `SSEClientTransport`.
 */
export type SSEClientTransportOptions = {
  /**
   * An OAuth client provider to use for authentication.
   *
   * When an `authProvider` is specified and the SSE connection is started:
   * 1. The connection is attempted with any existing access token from the `authProvider`.
   * 2. If the access token has expired, the `authProvider` is used to refresh the token.
   * 3. If token refresh fails or no access token exists, and auth is required, `OAuthClientProvider.redirectToAuthorization` is called, and an `UnauthorizedError` will be thrown from `connect`/`start`.
   *
   * After the user has finished authorizing via their user agent, and is redirected back to the MCP client application, call `SSEClientTransport.finishAuth` with the authorization code before retrying the connection.
   *
   * If an `authProvider` is not provided, and auth is required, an `UnauthorizedError` will be thrown.
   *
   * `UnauthorizedError` might also be thrown when sending any message over the SSE transport, indicating that the session has expired, and needs to be re-authed and reconnected.
   */
  authProvider?: OAuthClientProvider;

  /**
   * Customizes the initial SSE request to the server (the request that begins the stream).
   *
   * NOTE: Setting this property will prevent an `Authorization` header from
   * being automatically attached to the SSE request, if an `authProvider` is
   * also given. This can be worked around by setting the `Authorization` header
   * manually.
   */
  eventSourceInit?: EventSourceInit;

  /**
   * Customizes recurring POST requests to the server.
   */
  requestInit?: RequestInit;
};

/**
 * Client transport for SSE: this will connect to a server using Server-Sent Events for receiving
 * messages and make separate POST requests for sending messages.
 */
export class SSEClientTransport implements Transport {
  private _eventSource?: EventSource;
  private _endpoint?: URL;
  private _abortController?: AbortController;
  private _url: URL;
<<<<<<< HEAD
  private _protectedResourceMetadata: OAuthProtectedResourceMetadata | undefined;
=======
  private _resourceMetadataUrl?: URL;
>>>>>>> 421959e2
  private _eventSourceInit?: EventSourceInit;
  private _requestInit?: RequestInit;
  private _authProvider?: OAuthClientProvider;

  onclose?: () => void;
  onerror?: (error: Error) => void;
  onmessage?: (message: JSONRPCMessage) => void;

  constructor(
    url: URL,
    opts?: SSEClientTransportOptions,
  ) {
    this._url = url;
<<<<<<< HEAD
    this._protectedResourceMetadata = undefined;
=======
    this._resourceMetadataUrl = undefined;
>>>>>>> 421959e2
    this._eventSourceInit = opts?.eventSourceInit;
    this._requestInit = opts?.requestInit;
    this._authProvider = opts?.authProvider;
  }

  private async _authThenStart(): Promise<void> {
    if (!this._authProvider) {
      throw new UnauthorizedError("No auth provider");
    }

    let result: AuthResult;
    try {
<<<<<<< HEAD
      result = await auth(this._authProvider, { resourceServerUrl: this._url, protectedResourceMetadata: this._protectedResourceMetadata });
=======
      result = await auth(this._authProvider, { resourceServerUrl: this._url, resourceMetadataUrl: this._resourceMetadataUrl });
>>>>>>> 421959e2
    } catch (error) {
      this.onerror?.(error as Error);
      throw error;
    }

    if (result !== "AUTHORIZED") {
      throw new UnauthorizedError();
    }

    return await this._startOrAuth();
  }

  private async _commonHeaders(): Promise<HeadersInit> {
    const headers: HeadersInit = {};
    if (this._authProvider) {
      const tokens = await this._authProvider.tokens();
      if (tokens) {
        headers["Authorization"] = `Bearer ${tokens.access_token}`;
      }
    }

    return headers;
  }

  private _startOrAuth(): Promise<void> {
    return new Promise((resolve, reject) => {
      this._eventSource = new EventSource(
        this._url.href,
        this._eventSourceInit ?? {
          fetch: (url, init) => this._commonHeaders().then((headers) => fetch(url, {
            ...init,
            headers: {
              ...headers,
              Accept: "text/event-stream"
            }
          })),
        },
      );
      this._abortController = new AbortController();

      this._eventSource.onerror = (event) => {
        if (event.code === 401 && this._authProvider) {
          this._authThenStart().then(resolve, reject);
          return;
        }

        const error = new SseError(event.code, event.message, event);
        reject(error);
        this.onerror?.(error);
      };

      this._eventSource.onopen = () => {
        // The connection is open, but we need to wait for the endpoint to be received.
      };

      this._eventSource.addEventListener("endpoint", (event: Event) => {
        const messageEvent = event as MessageEvent;

        try {
          this._endpoint = new URL(messageEvent.data, this._url);
          if (this._endpoint.origin !== this._url.origin) {
            throw new Error(
              `Endpoint origin does not match connection origin: ${this._endpoint.origin}`,
            );
          }
        } catch (error) {
          reject(error);
          this.onerror?.(error as Error);

          void this.close();
          return;
        }

        resolve();
      });

      this._eventSource.onmessage = (event: Event) => {
        const messageEvent = event as MessageEvent;
        let message: JSONRPCMessage;
        try {
          message = JSONRPCMessageSchema.parse(JSON.parse(messageEvent.data));
        } catch (error) {
          this.onerror?.(error as Error);
          return;
        }

        this.onmessage?.(message);
      };
    });
  }

  async start() {
    if (this._eventSource) {
      throw new Error(
        "SSEClientTransport already started! If using Client class, note that connect() calls start() automatically.",
      );
    }

    return await this._startOrAuth();
  }

  /**
   * Call this method after the user has finished authorizing via their user agent and is redirected back to the MCP client application. This will exchange the authorization code for an access token, enabling the next connection attempt to successfully auth.
   */
  async finishAuth(authorizationCode: string): Promise<void> {
    if (!this._authProvider) {
      throw new UnauthorizedError("No auth provider");
    }

<<<<<<< HEAD
    const result = await auth(this._authProvider, { resourceServerUrl: this._url, authorizationCode, protectedResourceMetadata: this._protectedResourceMetadata });
=======
    const result = await auth(this._authProvider, { resourceServerUrl: this._url, authorizationCode, resourceMetadataUrl: this._resourceMetadataUrl });
>>>>>>> 421959e2
    if (result !== "AUTHORIZED") {
      throw new UnauthorizedError("Failed to authorize");
    }
  }

  async close(): Promise<void> {
    this._abortController?.abort();
    this._eventSource?.close();
    this.onclose?.();
  }

  async send(message: JSONRPCMessage): Promise<void> {
    if (!this._endpoint) {
      throw new Error("Not connected");
    }

    try {
      const commonHeaders = await this._commonHeaders();
      const headers = new Headers({ ...commonHeaders, ...this._requestInit?.headers });
      headers.set("content-type", "application/json");
      const init = {
        ...this._requestInit,
        method: "POST",
        headers,
        body: JSON.stringify(message),
        signal: this._abortController?.signal,
      };

      const response = await fetch(this._endpoint, init);
      if (!response.ok) {
        if (response.status === 401 && this._authProvider) {

<<<<<<< HEAD
          const resourceMetadataUrl = extractResourceMetadataUrl(response);
          this._protectedResourceMetadata = await discoverOAuthProtectedResourceMetadata(this._url, {
            resourceMetadataUrl: resourceMetadataUrl
          })

          const result = await auth(this._authProvider, { resourceServerUrl: this._url, protectedResourceMetadata: this._protectedResourceMetadata });
=======
          this._resourceMetadataUrl = extractResourceMetadataUrl(response);

          const result = await auth(this._authProvider, { resourceServerUrl: this._url, resourceMetadataUrl: this._resourceMetadataUrl });
>>>>>>> 421959e2
          if (result !== "AUTHORIZED") {
            throw new UnauthorizedError();
          }

          // Purposely _not_ awaited, so we don't call onerror twice
          return this.send(message);
        }

        const text = await response.text().catch(() => null);
        throw new Error(
          `Error POSTing to endpoint (HTTP ${response.status}): ${text}`,
        );
      }
    } catch (error) {
      this.onerror?.(error as Error);
      throw error;
    }
  }
}<|MERGE_RESOLUTION|>--- conflicted
+++ resolved
@@ -1,12 +1,7 @@
 import { EventSource, type ErrorEvent, type EventSourceInit } from "eventsource";
 import { Transport } from "../shared/transport.js";
 import { JSONRPCMessage, JSONRPCMessageSchema } from "../types.js";
-<<<<<<< HEAD
-import { auth, AuthResult, discoverOAuthProtectedResourceMetadata, extractResourceMetadataUrl, OAuthClientProvider, UnauthorizedError } from "./auth.js";
-import { OAuthProtectedResourceMetadata } from "src/shared/auth.js";
-=======
 import { auth, AuthResult, extractResourceMetadataUrl, OAuthClientProvider, UnauthorizedError } from "./auth.js";
->>>>>>> 421959e2
 
 export class SseError extends Error {
   constructor(
@@ -63,11 +58,7 @@
   private _endpoint?: URL;
   private _abortController?: AbortController;
   private _url: URL;
-<<<<<<< HEAD
-  private _protectedResourceMetadata: OAuthProtectedResourceMetadata | undefined;
-=======
   private _resourceMetadataUrl?: URL;
->>>>>>> 421959e2
   private _eventSourceInit?: EventSourceInit;
   private _requestInit?: RequestInit;
   private _authProvider?: OAuthClientProvider;
@@ -81,11 +72,7 @@
     opts?: SSEClientTransportOptions,
   ) {
     this._url = url;
-<<<<<<< HEAD
-    this._protectedResourceMetadata = undefined;
-=======
     this._resourceMetadataUrl = undefined;
->>>>>>> 421959e2
     this._eventSourceInit = opts?.eventSourceInit;
     this._requestInit = opts?.requestInit;
     this._authProvider = opts?.authProvider;
@@ -98,11 +85,7 @@
 
     let result: AuthResult;
     try {
-<<<<<<< HEAD
-      result = await auth(this._authProvider, { resourceServerUrl: this._url, protectedResourceMetadata: this._protectedResourceMetadata });
-=======
       result = await auth(this._authProvider, { resourceServerUrl: this._url, resourceMetadataUrl: this._resourceMetadataUrl });
->>>>>>> 421959e2
     } catch (error) {
       this.onerror?.(error as Error);
       throw error;
@@ -212,11 +195,7 @@
       throw new UnauthorizedError("No auth provider");
     }
 
-<<<<<<< HEAD
-    const result = await auth(this._authProvider, { resourceServerUrl: this._url, authorizationCode, protectedResourceMetadata: this._protectedResourceMetadata });
-=======
     const result = await auth(this._authProvider, { resourceServerUrl: this._url, authorizationCode, resourceMetadataUrl: this._resourceMetadataUrl });
->>>>>>> 421959e2
     if (result !== "AUTHORIZED") {
       throw new UnauthorizedError("Failed to authorize");
     }
@@ -249,18 +228,9 @@
       if (!response.ok) {
         if (response.status === 401 && this._authProvider) {
 
-<<<<<<< HEAD
-          const resourceMetadataUrl = extractResourceMetadataUrl(response);
-          this._protectedResourceMetadata = await discoverOAuthProtectedResourceMetadata(this._url, {
-            resourceMetadataUrl: resourceMetadataUrl
-          })
-
-          const result = await auth(this._authProvider, { resourceServerUrl: this._url, protectedResourceMetadata: this._protectedResourceMetadata });
-=======
           this._resourceMetadataUrl = extractResourceMetadataUrl(response);
 
           const result = await auth(this._authProvider, { resourceServerUrl: this._url, resourceMetadataUrl: this._resourceMetadataUrl });
->>>>>>> 421959e2
           if (result !== "AUTHORIZED") {
             throw new UnauthorizedError();
           }

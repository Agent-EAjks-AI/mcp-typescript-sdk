--- conflicted
+++ resolved
@@ -89,7 +89,6 @@
   });
 
   describe("connection handling", () => {
-<<<<<<< HEAD
     it("maintains custom path when constructing endpoint URL", async () => {
       // Create a URL with a custom path
       const customPathUrl = new URL("/custom/path/sse", resourceBaseUrl);
@@ -155,8 +154,7 @@
       expect(lastServerRequest.url).toBe("/custom/path/messages");
     });
 
-=======
->>>>>>> 421959e2
+
     it("establishes SSE connection and receives endpoint", async () => {
       transport = new SSEClientTransport(resourceBaseUrl);
       await transport.start();
@@ -528,10 +526,7 @@
               res.writeHead(404).end();
               return;
             }
-<<<<<<< HEAD
-=======
-
->>>>>>> 421959e2
+
             res.writeHead(200, {
               "Content-Type": "text/event-stream",
               "Cache-Control": "no-cache, no-transform",
@@ -621,147 +616,6 @@
       resourceServer.close();
       authServer.close();
 
-      authServer = createServer((req, res) => {
-        if (req.url === "/.well-known/oauth-authorization-server") {
-          res.writeHead(404).end();
-          return;
-        }
-
-        if (req.url === "/token" && req.method === "POST") {
-          console.log("token here")
-          // Handle token refresh request
-          let body = "";
-          req.on("data", chunk => { body += chunk; });
-          req.on("end", () => {
-            const params = new URLSearchParams(body);
-            if (params.get("grant_type") === "refresh_token" &&
-              params.get("refresh_token") === "refresh-token" &&
-              params.get("client_id") === "test-client-id" &&
-              params.get("client_secret") === "test-client-secret") {
-              res.writeHead(200, { "Content-Type": "application/json" });
-              res.end(JSON.stringify({
-                access_token: "new-token",
-                token_type: "Bearer",
-                refresh_token: "new-refresh-token"
-              }));
-            } else {
-              res.writeHead(400).end();
-            }
-          });
-          return;
-        }
-
-        res.writeHead(401).end();
-
-      });
-
-      // Start auth server on random port
-      await new Promise<void>(resolve => {
-        authServer.listen(0, "127.0.0.1", () => {
-          const addr = authServer.address() as AddressInfo;
-          authBaseUrl = new URL(`http://127.0.0.1:${addr.port}`);
-          resolve();
-        });
-      });
-
-      let connectionAttempts = 0;
-      resourceServer = createServer((req, res) => {
-        lastServerRequest = req;
-
-        if (req.url === "/.well-known/oauth-protected-resource") {
-          res.writeHead(200, {
-            'Content-Type': 'application/json',
-          })
-<<<<<<< HEAD
-            .end(JSON.stringify({
-              resource: "https://resource.example.com",
-              authorization_servers: [`${authBaseUrl}`],
-            }));
-=======
-          .end(JSON.stringify({
-            resource: "https://resource.example.com",
-            authorization_servers: [`${authBaseUrl}`],
-          }));
->>>>>>> 421959e2
-          return;
-        }
-
-        if (req.url !== "/") {
-          res.writeHead(404).end();
-          return;
-        }
-
-        const auth = req.headers.authorization;
-        if (auth === "Bearer expired-token") {
-          res.writeHead(401).end();
-          return;
-        }
-
-        if (auth === "Bearer new-token") {
-          res.writeHead(200, {
-            "Content-Type": "text/event-stream",
-            "Cache-Control": "no-cache, no-transform",
-            Connection: "keep-alive",
-          });
-          res.write("event: endpoint\n");
-          res.write(`data: ${resourceBaseUrl.href}\n\n`);
-          connectionAttempts++;
-          return;
-        }
-
-        res.writeHead(401).end();
-        return;
-      });
-
-      await new Promise<void>(resolve => {
-        resourceServer.listen(0, "127.0.0.1", () => {
-          const addr = resourceServer.address() as AddressInfo;
-          resourceBaseUrl = new URL(`http://127.0.0.1:${addr.port}`);
-          resolve();
-        });
-      });
-
-      transport = new SSEClientTransport(resourceBaseUrl, {
-        authProvider: mockAuthProvider,
-      });
-
-      await transport.start();
-
-      expect(mockAuthProvider.saveTokens).toHaveBeenCalledWith({
-        access_token: "new-token",
-        token_type: "Bearer",
-        refresh_token: "new-refresh-token"
-      });
-      expect(connectionAttempts).toBe(1);
-      expect(lastServerRequest.headers.authorization).toBe("Bearer new-token");
-    });
-
-    it("refreshes expired token during POST request", async () => {
-      // Mock tokens() to return expired token until saveTokens is called
-      let currentTokens: OAuthTokens = {
-        access_token: "expired-token",
-        token_type: "Bearer",
-        refresh_token: "refresh-token"
-      };
-      mockAuthProvider.tokens.mockImplementation(() => currentTokens);
-      mockAuthProvider.saveTokens.mockImplementation((tokens) => {
-        currentTokens = tokens;
-      });
-
-<<<<<<< HEAD
-      // Create server that accepts SSE but returns 401 on POST with expired token
-      resourceServer.close();
-
-      // Create server that returns 401 for expired token, then accepts new token
-      resourceServer.close();
-      authServer.close();
-
-=======
-      // Create server that returns 401 for expired token, then accepts new token
-      resourceServer.close();
-      authServer.close();
-
->>>>>>> 421959e2
       authServer = createServer((req, res) => {
         if (req.url === "/.well-known/oauth-authorization-server") {
           res.writeHead(404).end();
@@ -804,6 +658,128 @@
         });
       });
 
+      let connectionAttempts = 0;
+      resourceServer = createServer((req, res) => {
+        lastServerRequest = req;
+
+        if (req.url === "/.well-known/oauth-protected-resource") {
+          res.writeHead(200, {
+            'Content-Type': 'application/json',
+          })
+            .end(JSON.stringify({
+              resource: "https://resource.example.com",
+              authorization_servers: [`${authBaseUrl}`],
+            }));
+          return;
+        }
+
+        if (req.url !== "/") {
+          res.writeHead(404).end();
+          return;
+        }
+
+        const auth = req.headers.authorization;
+        if (auth === "Bearer expired-token") {
+          res.writeHead(401).end();
+          return;
+        }
+
+        if (auth === "Bearer new-token") {
+          res.writeHead(200, {
+            "Content-Type": "text/event-stream",
+            "Cache-Control": "no-cache, no-transform",
+            Connection: "keep-alive",
+          });
+          res.write("event: endpoint\n");
+          res.write(`data: ${resourceBaseUrl.href}\n\n`);
+          connectionAttempts++;
+          return;
+        }
+
+        res.writeHead(401).end();
+      });
+
+      await new Promise<void>(resolve => {
+        resourceServer.listen(0, "127.0.0.1", () => {
+          const addr = resourceServer.address() as AddressInfo;
+          resourceBaseUrl = new URL(`http://127.0.0.1:${addr.port}`);
+          resolve();
+        });
+      });
+
+      transport = new SSEClientTransport(resourceBaseUrl, {
+        authProvider: mockAuthProvider,
+      });
+
+      await transport.start();
+
+      expect(mockAuthProvider.saveTokens).toHaveBeenCalledWith({
+        access_token: "new-token",
+        token_type: "Bearer",
+        refresh_token: "new-refresh-token"
+      });
+      expect(connectionAttempts).toBe(1);
+      expect(lastServerRequest.headers.authorization).toBe("Bearer new-token");
+    });
+
+    it("refreshes expired token during POST request", async () => {
+      // Mock tokens() to return expired token until saveTokens is called
+      let currentTokens: OAuthTokens = {
+        access_token: "expired-token",
+        token_type: "Bearer",
+        refresh_token: "refresh-token"
+      };
+      mockAuthProvider.tokens.mockImplementation(() => currentTokens);
+      mockAuthProvider.saveTokens.mockImplementation((tokens) => {
+        currentTokens = tokens;
+      });
+
+      // Create server that returns 401 for expired token, then accepts new token
+      resourceServer.close();
+      authServer.close();
+
+      authServer = createServer((req, res) => {
+        if (req.url === "/.well-known/oauth-authorization-server") {
+          res.writeHead(404).end();
+          return;
+        }
+
+        if (req.url === "/token" && req.method === "POST") {
+          // Handle token refresh request
+          let body = "";
+          req.on("data", chunk => { body += chunk; });
+          req.on("end", () => {
+            const params = new URLSearchParams(body);
+            if (params.get("grant_type") === "refresh_token" &&
+              params.get("refresh_token") === "refresh-token" &&
+              params.get("client_id") === "test-client-id" &&
+              params.get("client_secret") === "test-client-secret") {
+              res.writeHead(200, { "Content-Type": "application/json" });
+              res.end(JSON.stringify({
+                access_token: "new-token",
+                token_type: "Bearer",
+                refresh_token: "new-refresh-token"
+              }));
+            } else {
+              res.writeHead(400).end();
+            }
+          });
+          return;
+        }
+
+        res.writeHead(401).end();
+
+      });
+
+      // Start auth server on random port
+      await new Promise<void>(resolve => {
+        authServer.listen(0, "127.0.0.1", () => {
+          const addr = authServer.address() as AddressInfo;
+          authBaseUrl = new URL(`http://127.0.0.1:${addr.port}`);
+          resolve();
+        });
+      });
+
       let postAttempts = 0;
       resourceServer = createServer((req, res) => {
         lastServerRequest = req;
